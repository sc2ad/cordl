--- conflicted
+++ resolved
@@ -503,17 +503,6 @@
                 }
         };
 
-<<<<<<< HEAD
-        let ptr = match template_container_type {
-            true => "",
-            false => match ty.is_value_type {
-                true => "",
-                false => "*",
-            },
-        };
-=======
-
->>>>>>> 510a8ff7
 
         // Essentially splits namespace.foo/nested_foo into (namespace, foo/nested_foo)
 

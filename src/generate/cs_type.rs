use core::panic;
use log::{debug, info, warn};
use std::{
    collections::HashMap,
    io::{Cursor, Read},
    rc::Rc,
    sync::Arc,
};

use brocolib::{
    global_metadata::{
        FieldIndex, Il2CppTypeDefinition, MethodIndex, ParameterIndex, TypeDefinitionIndex,
        TypeIndex,
    },
    runtime_metadata::{Il2CppMethodSpec, Il2CppType, Il2CppTypeEnum, TypeData},
};
use byteorder::{LittleEndian, ReadBytesExt};

use itertools::Itertools;

use crate::{
    data::name_components::NameComponents,
    generate::{members::CppUsingAlias, offsets},
    helpers::cursor::ReadBytesExtensions,
};

use super::{
    config::GenerationConfig,
    context_collection::CppContextCollection,
    cpp_type::{
        CppType, CppTypeRequirements, CORDL_METHOD_HELPER_NAMESPACE,
        CORDL_NUM_ENUM_TYPE_CONSTRAINT, CORDL_REFERENCE_TYPE_CONSTRAINT, __CORDL_BACKING_ENUM_TYPE,
    },
    cpp_type_tag::CppTypeTag,
    members::{
        CppCommentedString, CppConstructorDecl, CppConstructorImpl, CppFieldDecl, CppFieldImpl,
        CppForwardDeclare, CppInclude, CppLine, CppMember, CppMethodData, CppMethodDecl,
<<<<<<< HEAD
        CppMethodImpl, CppMethodSizeStruct, CppParam, CppPropertyDecl, CppStaticAssert,
        CppTemplate, CppUnwrappedEnum,
=======
        CppMethodImpl, CppMethodSizeStruct, CppNestedStruct, CppParam, CppPropertyDecl,
        CppStaticAssert, CppTemplate,
>>>>>>> 510a8ff7
    },
    metadata::Metadata,
    type_extensions::{
        Il2CppTypeEnumExtensions, MethodDefintionExtensions, ParameterDefinitionExtensions,
        TypeDefinitionExtensions, TypeExtentions,
    },
    writer::Writable,
};

type Endian = LittleEndian;

// negative
pub const VALUE_TYPE_SIZE_OFFSET: u32 = 0x10;

pub const VALUE_TYPE_WRAPPER_SIZE: &str = "__IL2CPP_VALUE_TYPE_SIZE";
pub const REFERENCE_TYPE_WRAPPER_SIZE: &str = "__IL2CPP_REFERENCE_TYPE_SIZE";
pub const REFERENCE_TYPE_FIELD_SIZE: &str = "__fields";
pub const REFERENCE_WRAPPER_INSTANCE_NAME: &str = "::bs_hook::Il2CppWrapperType::instance";

pub const VALUE_WRAPPER_TYPE: &str = "::bs_hook::ValueTypeWrapper";
pub const ENUM_WRAPPER_TYPE: &str = "::bs_hook::EnumTypeWrapper";
pub const INTERFACE_WRAPPER_TYPE: &str = "::cordl_internals::InterfaceW";
pub const OBJECT_WRAPPER_TYPE: &str = "Il2CppObject";
pub const CORDL_NO_INCLUDE_IMPL_DEFINE: &str = "CORDL_NO_IMPL_INCLUDE";

pub const ENUM_PTR_TYPE: &str = "::bs_hook::EnumPtr";
pub const VT_PTR_TYPE: &str = "::bs_hook::VTPtr";

const SIZEOF_IL2CPP_OBJECT: u32 = 0x10;

pub trait CSType: Sized {
    fn get_mut_cpp_type(&mut self) -> &mut CppType; // idk how else to do this
    fn get_cpp_type(&self) -> &CppType; // idk how else to do this

    fn get_tag_tdi(tag: TypeData) -> TypeDefinitionIndex {
        match tag {
            TypeData::TypeDefinitionIndex(tdi) => tdi,
            _ => panic!("Unsupported type: {tag:?}"),
        }
    }
    fn get_cpp_tag_tdi(tag: CppTypeTag) -> TypeDefinitionIndex {
        tag.into()
    }

    fn parent_joined_cpp_name(metadata: &Metadata, tdi: TypeDefinitionIndex) -> String {
        let ty_def = &metadata.metadata.global_metadata.type_definitions[tdi];

        let name = ty_def.name(metadata.metadata);

        if ty_def.declaring_type_index != u32::MAX {
            let declaring_ty =
                metadata.metadata_registration.types[ty_def.declaring_type_index as usize];

            if let TypeData::TypeDefinitionIndex(declaring_tdi) = declaring_ty.data {
                return Self::parent_joined_cpp_name(metadata, declaring_tdi) + "/" + name;
            } else {
                return declaring_ty.full_name(metadata.metadata) + "/" + name;
            }
        }

        ty_def.full_name(metadata.metadata, true)
    }

    fn fixup_into_generic_instantiation(&mut self) -> &mut CppType {
        let cpp_type = self.get_mut_cpp_type();
        assert!(
            cpp_type.generic_instantiations_args_types.is_some(),
            "No generic instantiation args!"
        );

        cpp_type.cpp_template = Some(CppTemplate { names: vec![] });
        cpp_type.is_stub = false;
        cpp_type.cpp_name_components.generics = None;

        cpp_type
    }

    fn add_method_generic_inst(
        &mut self,
        method_spec: &Il2CppMethodSpec,
        metadata: &Metadata,
    ) -> &mut CppType {
        assert!(method_spec.method_inst_index != u32::MAX);

        let cpp_type = self.get_mut_cpp_type();

        let inst = metadata
            .metadata_registration
            .generic_insts
            .get(method_spec.method_inst_index as usize)
            .unwrap();

        cpp_type.method_generic_instantiation_map.insert(
            method_spec.method_definition_index,
            inst.types.iter().map(|t| *t as TypeIndex).collect(),
        );

        cpp_type
    }

    fn make_cpp_type(
        metadata: &Metadata,
        config: &GenerationConfig,
        tdi: TypeDefinitionIndex,
        tag: CppTypeTag,
        generic_inst_types: Option<&Vec<usize>>,
    ) -> Option<CppType> {
        // let iface = metadata.interfaces.get(t.interfaces_start);
        // Then, handle interfaces

        // Then, handle methods
        // - This includes constructors
        // inherited methods will be inherited

        let t = &metadata.metadata.global_metadata.type_definitions[tdi];

        // Generics
        // This is a generic type def
        // TODO: Constraints!
        let generics = t.generic_container_index.is_valid().then(|| {
            t.generic_container(metadata.metadata)
                .generic_parameters(metadata.metadata)
                .iter()
                .collect_vec()
        });

        let cpp_template = generics.as_ref().map(|g| {
            CppTemplate::make_typenames(g.iter().map(|g| g.name(metadata.metadata).to_string()))
        });

        let ns = t.namespace(metadata.metadata);
        let name = t.name(metadata.metadata);
        let full_name = t.full_name(metadata.metadata, false);

        if metadata.blacklisted_types.contains(&tdi) {
            info!("Skipping {full_name} ({tdi:?}) because it's blacklisted");

            return None;
        }

        // all nested types are unnested
        let nested = false; // t.declaring_type_index != u32::MAX;
        let cs_name_components = t.get_name_components(metadata.metadata);

        let cpp_name_components = NameComponents {
            declaring_types: cs_name_components
                .declaring_types
                .iter()
                .map(|s| config.name_cpp(s))
                .collect_vec(),
            generics: cs_name_components.generics.clone(),
            name: config.name_cpp(&cs_name_components.name),
            namespace: config.namespace_cpp(&cs_name_components.namespace),
        };

        // TODO: Come up with a way to avoid this extra call to layout the entire type
        // We really just want to call it once for a given size and then move on
        // Every type should have a valid metadata size, even if it is 0
        let metadata_size = offsets::get_sizeof_type(t, tdi, generic_inst_types, metadata);

        // Modified later for nested types
        let mut cpptype = CppType {
            self_tag: tag,
            nested,
            prefix_comments: vec![format!("Type: {ns}::{name}")],

            calculated_size: Some(metadata_size as usize),

            cpp_name_components,
            cs_name_components,

            declarations: Default::default(),
            implementations: Default::default(),
            nonmember_implementations: Default::default(),
            nonmember_declarations: Default::default(),

            is_value_type: t.is_value_type(),
            is_enum_type: t.is_enum_type(),
            is_reference_type: !t.is_enum_type() && !t.is_value_type(),
            requirements: Default::default(),

            inherit: Default::default(),
            is_interface: t.is_interface(),
            cpp_template,

            generic_instantiations_args_types: generic_inst_types.cloned(),
            method_generic_instantiation_map: Default::default(),

            is_stub: false,
            is_hidden: true,
            nested_types: Default::default(),
        };

        if cpptype.generic_instantiations_args_types.is_some() {
            cpptype.fixup_into_generic_instantiation();
        }

        // Nested type unnesting fix
        if t.declaring_type_index != u32::MAX {
            let declaring_ty = &metadata
                .metadata
                .runtime_metadata
                .metadata_registration
                .types[t.declaring_type_index as usize];

            let declaring_tag = CppTypeTag::from_type_data(declaring_ty.data, metadata.metadata);
            let declaring_tdi: TypeDefinitionIndex = declaring_tag.into();
            let declaring_td = &metadata.metadata.global_metadata.type_definitions[declaring_tdi];
            let combined_name = cpptype.cpp_name_components.combine_all(false);

            cpptype.cpp_name_components.namespace =
                config.namespace_cpp(declaring_td.namespace(metadata.metadata));
            cpptype.cpp_name_components.declaring_types = vec![]; // remove declaring types

            cpptype.cpp_name_components.name = config.generic_nested_name(&combined_name);
        }

        if t.parent_index == u32::MAX {
            if !t.is_interface() && t.full_name(metadata.metadata, true) != "System.Object" {
                info!("Skipping type: {ns}::{name} because it has parent index: {} and is not an interface!", t.parent_index);
                return None;
            }
        } else if metadata
            .metadata_registration
            .types
            .get(t.parent_index as usize)
            .is_none()
        {
            panic!("NO PARENT! But valid index found: {}", t.parent_index);
        }

        Some(cpptype)
    }

    fn fill_from_il2cpp(
        &mut self,
        metadata: &Metadata,
        config: &GenerationConfig,
        ctx_collection: &CppContextCollection,
    ) {
        if self.get_cpp_type().is_stub {
            // Do not fill stubs
            return;
        }

        let tdi: TypeDefinitionIndex = self.get_cpp_type().self_tag.into();

        let t = &metadata.metadata.global_metadata.type_definitions[tdi];

        self.make_generics_args(metadata, ctx_collection, tdi);
        self.make_parents(metadata, ctx_collection, tdi);
        self.make_interfaces(metadata, ctx_collection, tdi);

        // we depend on parents and generic args here
        // default ctor
        if t.is_value_type() || t.is_enum_type() {
            self.create_valuetype_constructor(metadata, ctx_collection, config, tdi);
            self.create_valuetype_field_wrapper();
            if t.is_enum_type() {
                self.create_enum_wrapper(metadata, ctx_collection, tdi);
                self.create_enum_backing_type_constant(metadata, ctx_collection, tdi);
            }
        } else if t.is_interface() {
            // self.make_interface_constructors();
            self.delete_move_ctor();
            self.delete_copy_ctor();
<<<<<<< HEAD
        } else { // ref type
=======
        } else {
            // ref type
>>>>>>> 510a8ff7
            self.create_ref_size();
            self.delete_move_ctor();
            self.delete_copy_ctor();
        }

        if !t.is_interface() {
            self.create_size_assert();
        }

        self.make_nested_types(metadata, ctx_collection, config, tdi);
        self.make_fields(metadata, ctx_collection, config, tdi);
        self.make_properties(metadata, ctx_collection, config, tdi);
        self.make_methods(metadata, config, ctx_collection, tdi);

        if let Some(func) = metadata.custom_type_handler.get(&tdi) {
            func(self.get_mut_cpp_type())
        }
    }

    // fn make_generic_constraints(
    //     &mut self,
    //     metadata: &Metadata,
    //     config: &GenerationConfig,
    //     ctx_collection: &CppContextCollection,
    //     tdi: TypeDefinitionIndex,
    // ) {
    //     let t = Self::get_type_definition(metadata, tdi);

    //     if !t.generic_container_index.is_valid() {
    //         return;
    //     }

    //     let generic_class = metadata.metadata_registration.generic_classes.iter().find(|t| t.);
    //     metadata.metadata_registration.generic_insts.get(generic_class.unwrap().context.class_inst_idx.unwrap())

    //     let generics = t.generic_container(metadata.metadata);

    //     let generic_constraints: Vec<Vec<String>> = generics
    //         .generic_parameters(metadata.metadata)
    //         .iter()
    //         .map(|p| p.constraints(metadata.metadata))
    //         .map(|c| {
    //             c.iter()
    //                 .map(|ti| {
    //                     self.cppify_name_il2cpp(
    //                         ctx_collection,
    //                         metadata,
    //                         metadata
    //                             .metadata_registration
    //                             .types
    //                             .get(*ti as usize)
    //                             .unwrap(),
    //                         true,
    //                     )
    //                 })
    //                 .filter(|l| !l.is_empty())
    //                 .collect()
    //         })
    //         .filter(|l: &Vec<String>| !l.is_empty())
    //         .collect();
    //     let cpp_type = self.get_mut_cpp_type();
    // }

    fn make_generics_args(
        &mut self,
        metadata: &Metadata,
        ctx_collection: &CppContextCollection,
        tdi: TypeDefinitionIndex,
    ) {
        let cpp_type = self.get_mut_cpp_type();

        if cpp_type.generic_instantiations_args_types.is_none() {
            return;
        }

        let generic_instantiations_args_types =
            cpp_type.generic_instantiations_args_types.clone().unwrap();

        let td = &metadata.metadata.global_metadata.type_definitions[tdi];
        let _ty = &metadata.metadata_registration.types[td.byval_type_index as usize];
        let generic_container = td.generic_container(metadata.metadata);

        let mut template_args: Vec<(String, String)> = vec![];

        let generic_instantiation_args: Vec<String> = generic_instantiations_args_types
            .iter()
            .enumerate()
            .map(|(gen_param_idx, u)| {
                let t = metadata.metadata_registration.types.get(*u).unwrap();

                let gen_param = generic_container
                    .generic_parameters(metadata.metadata)
                    .iter()
                    .find(|p| p.num as usize == gen_param_idx)
                    .expect("No generic parameter found for this index!");

                (t, gen_param)
            })
            .map(|(t, gen_param)| {
                let gen_name = gen_param.name(metadata.metadata).to_string();

                parse_generic_arg(
                    t,
                    gen_name,
                    cpp_type,
                    ctx_collection,
                    metadata,
                    &mut template_args,
                    true,
                )
            })
            .collect();

        // Handle nested types
        // Assumes these nested types exist,
        // which are created in the make_generic type func
        // TODO: Base off a CppType the alias path

        // Add template constraint
        // get all args with constraints
        if !template_args.is_empty() {
            cpp_type.cpp_template = Some(CppTemplate {
                names: template_args,
            });
        }

        cpp_type.cpp_name_components.generics =
            Some(generic_instantiation_args.into_iter().collect_vec());
    }

    fn make_methods(
        &mut self,
        metadata: &Metadata,
        config: &GenerationConfig,
        ctx_collection: &CppContextCollection,
        tdi: TypeDefinitionIndex,
    ) {
        let cpp_type = self.get_mut_cpp_type();
        let t = Self::get_type_definition(metadata, tdi);

        // Then, handle methods
        if t.method_count > 0 {
            // Write comment for methods
            cpp_type.declarations.push(
                CppMember::Comment(CppCommentedString {
                    data: "".to_string(),
                    comment: Some("Methods".to_string()),
                })
                .into(),
            );

            // 2 because each method gets a method struct and method decl
            // a constructor will add an additional one for each
            cpp_type
                .declarations
                .reserve(2 * (t.method_count as usize + 1));
            cpp_type
                .implementations
                .reserve(t.method_count as usize + 1);

            // Then, for each method, write it out
            for (i, _method) in t.methods(metadata.metadata).iter().enumerate() {
                let method_index = MethodIndex::new(t.method_start.index() + i as u32);
                self.create_method(t, method_index, metadata, ctx_collection, config, false);
            }
        }
    }

    fn make_fields(
        &mut self,
        metadata: &Metadata,
        ctx_collection: &CppContextCollection,
        config: &GenerationConfig,
        tdi: TypeDefinitionIndex,
    ) {
        let cpp_type = self.get_mut_cpp_type();
        let t = Self::get_type_definition(metadata, tdi);

        // Then, handle fields
        if t.field_count == 0 {
            return;
        }

        // Write comment for fields
        cpp_type.declarations.push(
            CppMember::Comment(CppCommentedString {
                data: "".to_string(),
                comment: Some("Fields".to_string()),
            })
            .into(),
        );

        // Then, for each field, write it out
        cpp_type.declarations.reserve(t.field_count as usize);
        cpp_type.implementations.reserve(t.field_count as usize);

        let field_offsets = &metadata
            .metadata_registration
            .field_offsets
            .as_ref()
            .unwrap()[tdi.index() as usize];

        let mut offsets = Vec::<u32>::new();
        if let Some(sz) = offsets::get_size_of_type_table(metadata, tdi) {
            if sz.instance_size == 0 {
                // At this point we need to compute the offsets
                debug!(
                    "Computing offsets for TDI: {:?}, as it has a size of 0",
                    tdi
                );
                let _resulting_size = offsets::layout_fields(
                    metadata,
                    t,
                    tdi,
                    cpp_type.generic_instantiations_args_types.as_ref(),
                    Some(&mut offsets),
                );
            }
        }
        let mut offset_iter = offsets.iter();

        for (i, field) in t.fields(metadata.metadata).iter().enumerate() {
            let f_type = metadata
                .metadata_registration
                .types
                .get(field.type_index as usize)
                .unwrap();

            let field_index = FieldIndex::new(t.field_start.index() + i as u32);
            let f_name = field.name(metadata.metadata);

            let f_cpp_name = config.name_cpp_plus(f_name, &[cpp_type.cpp_name().as_str()]);

            let f_offset = match f_type.is_static() || f_type.is_constant() {
                true => 0,
                false => {
                    // If we have a hotfix offset, use that instead
                    // We can safely assume this always returns None even if we "next" past the end
                    let offset = if let Some(computed_offset) = offset_iter.next() {
                        *computed_offset
                    } else {
                        field_offsets[i]
                    };

                    if offset < metadata.object_size() as u32 {
                        warn!("Field {f_name} ({offset:x}) of {} is smaller than object size {:x} is value type {}",
                            t.full_name(metadata.metadata, true),
                            metadata.object_size(),
                            t.is_value_type() || t.is_enum_type()
                        );
                    }

                    // TODO: Is the offset supposed to be smaller than object size for fixups?
                    match t.is_value_type() && offset >= metadata.object_size() as u32 {
                        true => {
                            // value type fixup
                            offset - metadata.object_size() as u32
                        }
                        false => offset,
                    }
                }
            };

            if let TypeData::TypeDefinitionIndex(field_tdi) = f_type.data && metadata.blacklisted_types.contains(&field_tdi) {
                if !cpp_type.is_value_type && !cpp_type.is_enum_type {
                    continue;
                }
                warn!("Value type uses {tdi:?} which is blacklisted! TODO");
            }

            let field_ty_cpp_name = if f_type.is_constant() && f_type.ty == Il2CppTypeEnum::String {
                "::ConstString".to_string()
            } else {
                cpp_type.cppify_name_il2cpp(ctx_collection, metadata, f_type, 0, true)
            };

            // TODO: Check a flag to look for default values to speed this up
            let def_value = Self::field_default_value(metadata, field_index);

            assert!(def_value.is_none() || (def_value.is_some() && f_type.is_param_optional()));

            let declaring_cpp_template = if cpp_type
                .cpp_template
                .as_ref()
                .is_some_and(|t| !t.names.is_empty())
            {
                cpp_type.cpp_template.clone()
            } else {
                None
            };

            if f_type.is_constant() {
                let def_value = def_value.expect("Constant with no default value?");

                match f_type.ty.is_primitive_builtin() {
                    false => {
                        // other type
                        let field_decl = CppFieldDecl {
                            cpp_name: f_cpp_name,
                            field_ty: field_ty_cpp_name,
                            instance: false,
                            readonly: f_type.is_constant(),
                            value: None,
                            const_expr: false,
                            brief_comment: Some(format!("Field {f_name} value: {def_value}")),
                        };
                        let field_impl = CppFieldImpl {
                            value: def_value,
                            const_expr: true,
                            declaring_type: cpp_type.cpp_name_components.combine_all(true),
                            declaring_type_template: declaring_cpp_template,
                            ..field_decl.clone().into()
                        };

                        // get enum type to include impl
                        // this is needed since the enum constructor is not defined
                        // in the declaration
                        // TODO: Make enum ctors inline defined
                        if f_type.valuetype && f_type.ty == Il2CppTypeEnum::Valuetype {
                            let field_cpp_tag: CppTypeTag =
                                CppTypeTag::from_type_data(f_type.data, metadata.metadata);
                            let field_cpp_td_tag: CppTypeTag = field_cpp_tag.get_tdi().into();
                            let field_cpp_type = ctx_collection.get_cpp_type(field_cpp_td_tag);

                            if field_cpp_type.is_some_and(|f| f.is_enum_type) {
                                let field_cpp_context = ctx_collection
                                    .get_context(field_cpp_td_tag)
                                    .expect("No context for cpp enum type");

                                cpp_type.requirements.add_impl_include(
                                    field_cpp_type,
                                    CppInclude::new_context_typeimpl(field_cpp_context),
                                );
                            }
                        }

                        cpp_type
                            .declarations
                            .push(CppMember::FieldDecl(field_decl).into());
                        cpp_type
                            .implementations
                            .push(CppMember::FieldImpl(field_impl).into());
                    }
                    true => {
                        // primitive type
                        let field_decl = CppFieldDecl {
                            cpp_name: f_cpp_name,
                            field_ty: field_ty_cpp_name,
                            instance: false,
                            readonly: f_type.is_constant(),
                            value: Some(def_value),
                            const_expr: true,
                            brief_comment: Some(format!("Field {f_name} offset 0x{f_offset:x}")),
                        };

                        cpp_type
                            .declarations
                            .push(CppMember::FieldDecl(field_decl).into());
                    }
                }
            } else {
                let instance = match t.is_value_type() || t.is_enum_type() {
                    true => {
                        format!("this->{VALUE_WRAPPER_TYPE}<{VALUE_TYPE_WRAPPER_SIZE}>::instance")
                    }
                    false => "this".to_string(),
                };

                let klass_resolver = cpp_type.classof_cpp_name();

                let getter_call = match f_type.is_static() {
                    true => {
                        format!(
                        "return {CORDL_METHOD_HELPER_NAMESPACE}::getStaticField<{field_ty_cpp_name}, \"{f_name}\", {klass_resolver}>();"
                    )
                    }
                    false => {
                        format!(
                            "return {CORDL_METHOD_HELPER_NAMESPACE}::getInstanceField<{field_ty_cpp_name}, 0x{f_offset:x}>({instance});"
                        )
                    }
                };

                let setter_var_name = "value";
                let setter_call = match f_type.is_static() {
                    true => {
                        format!(
                        "{CORDL_METHOD_HELPER_NAMESPACE}::setStaticField<{field_ty_cpp_name}, \"{f_name}\", {klass_resolver}>(std::forward<{field_ty_cpp_name}>({setter_var_name}));"
                    )
                    }
                    false => {
                        format!(
                            "{CORDL_METHOD_HELPER_NAMESPACE}::setInstanceField<{field_ty_cpp_name}, 0x{f_offset:x}>({instance}, std::forward<{field_ty_cpp_name}>({setter_var_name}));"
                        )
                    }
                };

                // don't get a template that has no names
                let useful_template =
                    cpp_type
                        .cpp_template
                        .clone()
                        .and_then(|t| match t.names.is_empty() {
                            true => None,
                            false => Some(t),
                        });

                let is_instance = !f_type.is_static() && !f_type.is_constant();

                let (getter_name, setter_name) = match is_instance {
                    true => (
                        format!("__get_{}", f_cpp_name),
                        format!("__set_{}", f_cpp_name),
                    ),
                    false => (
                        format!("getStaticF_{}", f_cpp_name),
                        format!("setStaticF_{}", f_cpp_name),
                    ),
                };

                let get_return_type = if is_instance && f_type.valuetype {
                    format!("{field_ty_cpp_name}&")
                } else {
                    field_ty_cpp_name.clone()
                };

                let getter_decl = CppMethodDecl {
                    cpp_name: getter_name,
                    instance: is_instance,
                    return_type: get_return_type,

                    brief: None,
                    body: None, // TODO:
                    // Const if instance for now
                    is_const: is_instance,
                    is_constexpr: !f_type.is_static() || f_type.is_constant(),
                    is_inline: true,
                    is_virtual: false,
                    is_operator: false,
                    is_no_except: false, // TODO:
                    parameters: vec![],
                    prefix_modifiers: vec![],
                    suffix_modifiers: vec![],
                    template: None,
                };

                let setter_decl = CppMethodDecl {
                    cpp_name: setter_name,
                    instance: is_instance,
                    return_type: "void".to_string(),

                    brief: None,
                    body: None,      //TODO:
                    is_const: false, // TODO: readonly fields?
                    is_constexpr: !f_type.is_static() || f_type.is_constant(),
                    is_inline: true,
                    is_virtual: false,
                    is_operator: false,
                    is_no_except: false, // TODO:
                    parameters: vec![CppParam {
                        def_value: None,
                        modifiers: "".to_string(),
                        name: setter_var_name.to_string(),
                        ty: field_ty_cpp_name.clone(),
                    }],
                    prefix_modifiers: vec![],
                    suffix_modifiers: vec![],
                    template: None,
                };

                let getter_impl = CppMethodImpl {
                    body: vec![Arc::new(CppLine::make(getter_call))],
                    declaring_cpp_full_name: cpp_type.cpp_name_components.combine_all(true),
                    template: useful_template.clone(),

                    ..getter_decl.clone().into()
                };

                let setter_impl = CppMethodImpl {
                    body: vec![Arc::new(CppLine::make(setter_call))],
                    declaring_cpp_full_name: cpp_type.cpp_name_components.combine_all(true),
                    template: useful_template.clone(),

                    ..setter_decl.clone().into()
                };

                if is_instance {
                    // instance fields should declare a cpp property
                    let field_decl = CppPropertyDecl {
                        cpp_name: f_cpp_name,
                        prop_ty: field_ty_cpp_name.clone(),
                        instance: !f_type.is_static() && !f_type.is_constant(),
                        getter: getter_decl.cpp_name.clone().into(),
                        setter: setter_decl.cpp_name.clone().into(),
                        brackets: false,
                        brief_comment: Some(format!("Field {f_name} offset 0x{f_offset:x}")),
                    };

                    cpp_type
                        .declarations
                        .push(CppMember::Property(field_decl).into());
                } else {
                    // static fields can't declare a cpp property
                    let field_comment = CppLine {
                        line: format!("// Static field {f_name}"),
                    };

                    cpp_type
                        .declarations
                        .push(CppMember::CppLine(field_comment).into());
                }

                // decl
                cpp_type
                    .declarations
                    .push(CppMember::MethodDecl(setter_decl).into());

                cpp_type
                    .declarations
                    .push(CppMember::MethodDecl(getter_decl).into());

                // impl
                cpp_type
                    .implementations
                    .push(CppMember::MethodImpl(setter_impl).into());

                cpp_type
                    .implementations
                    .push(CppMember::MethodImpl(getter_impl).into());
            }
        }
    }

    fn make_parents(
        &mut self,
        metadata: &Metadata,
        ctx_collection: &CppContextCollection,
        tdi: TypeDefinitionIndex,
    ) {
        let cpp_type = self.get_mut_cpp_type();
        let t = &metadata.metadata.global_metadata.type_definitions[tdi];

        let ns = t.namespace(metadata.metadata);
        let name = t.name(metadata.metadata);

        if t.parent_index == u32::MAX {
            // TYPE_ATTRIBUTE_INTERFACE = 0x00000020
            match t.is_interface() {
                true => {
                    // FIXME: should interfaces have a base type? I don't think they need to
                    // cpp_type.inherit.push(INTERFACE_WRAPPER_TYPE.to_string());
                }
                false => {
                    info!("Skipping type: {ns}::{name} because it has parent index: {} and is not an interface!", t.parent_index);
                }
            }
            return;
        }

        let parent_type = metadata
            .metadata_registration
            .types
            .get(t.parent_index as usize)
            .unwrap_or_else(|| panic!("NO PARENT! But valid index found: {}", t.parent_index));

        let parent_ty: CppTypeTag = CppTypeTag::from_type_data(parent_type.data, metadata.metadata);

        // handle value types and enum types specially
        match t.is_value_type() || t.is_enum_type() {
            // parent will be a value wrapper type
            // which will have the size
            // OF THE TYPE ITSELF, NOT PARENT
            true => {
                let size = cpp_type
                    .calculated_size
                    .expect("No size for value/enum type!");

                if t.is_enum_type() {
                    cpp_type.requirements.needs_enum_include();
                } else if t.is_value_type() {
                    cpp_type.requirements.needs_value_include();
                }

                let wrapper = wrapper_type_for_tdi(t);

                cpp_type.inherit.push(format!("{wrapper}<0x{size:x}>"));
            }
            // Handle System.Object
            false if t.full_name(metadata.metadata, true) == "System.Object" => {
                cpp_type.requirements.need_wrapper();
                cpp_type.inherit.push(OBJECT_WRAPPER_TYPE.to_string());
            }
            // handle as reference type
            false => {
                // make sure our parent is intended
                assert!(
                    matches!(
                        parent_type.ty,
                        Il2CppTypeEnum::Class
                            | Il2CppTypeEnum::Genericinst
                            | Il2CppTypeEnum::Object
                    ),
                    "Not a class, object or generic inst!"
                );

                // We have a parent, lets do something with it
                let inherit_type = cpp_type.cppify_name_il2cpp(
                    ctx_collection,
                    metadata,
                    parent_type,
                    usize::MAX,
                    false,
                );

                if matches!(
                    parent_type.ty,
                    Il2CppTypeEnum::Class | Il2CppTypeEnum::Genericinst
                ) {
                    // TODO: Figure out why some generic insts don't work here
                    let parent_tdi: TypeDefinitionIndex = parent_ty.into();

                    let base_type_context = ctx_collection
                                    .get_context(parent_ty)
                                    .or_else(|| ctx_collection.get_context(parent_tdi.into()))
                                    .unwrap_or_else(|| {
                                        panic!(
                                        "No CppContext for base type {inherit_type}. Using tag {parent_ty:?}"
                                    )
                                    });

                    let base_type_cpp_type = ctx_collection
                        .get_cpp_type(parent_ty)
                        .or_else(|| ctx_collection.get_cpp_type(parent_tdi.into()))
                        .unwrap_or_else(|| {
                            panic!(
                                "No CppType for base type {inherit_type}. Using tag {parent_ty:?}"
                            )
                        });

                    cpp_type.requirements.add_impl_include(
                        Some(base_type_cpp_type),
                        CppInclude::new_context_typeimpl(base_type_context),
                    )
                }

                cpp_type.inherit.push(inherit_type);
            }
        }
    }

    fn make_interfaces(
        &mut self,
        metadata: &Metadata<'_>,
        ctx_collection: &CppContextCollection,
        tdi: TypeDefinitionIndex,
    ) {
        let cpp_type = self.get_mut_cpp_type();
        let t = &metadata.metadata.global_metadata.type_definitions[tdi];

        for &interface_index in t.interfaces(metadata.metadata) {
            let int_ty = &metadata.metadata_registration.types[interface_index as usize];

            // We have an interface, lets do something with it
            let interface_cpp_name =
                cpp_type.cppify_name_il2cpp(ctx_collection, metadata, int_ty, 0, true);

            let convert_line = match t.is_value_type() || t.is_enum_type() {
                true => {
                    // box
                    "static_cast<void*>(::cordl_internals::Box(this))".to_string()
                }
                false => "static_cast<void*>(this)".to_string(),
            };

            let method_decl = CppMethodDecl {
                body: Default::default(),
                brief: Some(format!("Convert operator to {interface_cpp_name}")),
                cpp_name: interface_cpp_name.clone(),
                return_type: "".to_string(),
                instance: true,
                is_const: false,
                is_constexpr: true,
                is_no_except: !t.is_value_type() && !t.is_enum_type(),
                is_operator: true,
                is_virtual: false,
                is_inline: true,
                parameters: vec![],
                template: None,
                prefix_modifiers: vec![],
                suffix_modifiers: vec![],
            };

            let method_impl_template = if cpp_type
                .cpp_template
                .as_ref()
                .is_some_and(|c| !c.names.is_empty())
            {
                cpp_type.cpp_template.clone()
            } else {
                None
            };

            let method_impl = CppMethodImpl {
                body: vec![Arc::new(CppLine::make(format!(
                    "return static_cast<{interface_cpp_name}>({convert_line});"
                )))],
                declaring_cpp_full_name: cpp_type.cpp_name_components.combine_all(true),
                template: method_impl_template,
                ..method_decl.clone().into()
            };
            cpp_type
                .declarations
                .push(CppMember::MethodDecl(method_decl).into());

            cpp_type
                .implementations
                .push(CppMember::MethodImpl(method_impl).into());
        }
    }

    fn make_nested_types(
        &mut self,
        metadata: &Metadata,
        ctx_collection: &CppContextCollection,
        config: &GenerationConfig,
        tdi: TypeDefinitionIndex,
    ) {
        let cpp_type = self.get_mut_cpp_type();
        let t = &metadata.metadata.global_metadata.type_definitions[tdi];

        if t.nested_type_count == 0 {
            return;
        }

        let generic_instantiation_args = cpp_type.cpp_name_components.generics.clone();

        let aliases = t
            .nested_types(metadata.metadata)
            .iter()
            .filter(|t| !metadata.blacklisted_types.contains(t))
            .map(|nested_tdi| {
                let nested_td = &metadata.metadata.global_metadata.type_definitions[*nested_tdi];
                let nested_tag = CppTypeTag::TypeDefinitionIndex(*nested_tdi);

                let nested_context = ctx_collection
                    .get_context(nested_tag)
                    .expect("Unable to find CppContext");
                let nested = ctx_collection
                    .get_cpp_type(nested_tag)
                    .expect("Unable to find nested CppType");

                let alias = CppUsingAlias::from_cpp_type(
                    config.name_cpp(nested_td.name(metadata.metadata)),
                    nested,
                    generic_instantiation_args.clone(),
                    // if no generic args are made, we can do the generic fixup
                    // ORDER OF PASSES MATTERS
                    nested.generic_instantiations_args_types.is_none(),
                );
                let fd = CppForwardDeclare::from_cpp_type(nested);
                let inc = CppInclude::new_context_typedef(nested_context);

                (alias, fd, inc)
            })
            .collect_vec();

        for (alias, fd, inc) in aliases {
            cpp_type
                .declarations
                .insert(0, CppMember::CppUsingAlias(alias).into());
            cpp_type.requirements.add_forward_declare((fd, inc));
        }

        // forward

        // old way of making nested types

        // let mut nested_types: Vec<CppType> = Vec::with_capacity(t.nested_type_count as usize);

        // for &nested_type_index in t.nested_types(metadata.metadata) {
        //     let nt_ty = &metadata.metadata.global_metadata.type_definitions[nested_type_index];

        //     // We have a parent, lets do something with it
        //     let nested_type = CppType::make_cpp_type(
        //         metadata,
        //         config,
        //         CppTypeTag::TypeDefinitionIndex(nested_type_index),
        //         nested_type_index,
        //     );

        //     match nested_type {
        //         Some(unwrapped) => nested_types.push(unwrapped),
        //         None => info!("Failed to make nested CppType {nt_ty:?}"),
        //     };
        // }

        // cpp_type.nested_types = nested_types.into_iter().map(|t| (t.self_tag, t)).collect()
    }

    fn make_properties(
        &mut self,
        metadata: &Metadata,
        ctx_collection: &CppContextCollection,
        config: &GenerationConfig,
        tdi: TypeDefinitionIndex,
    ) {
        let cpp_type = self.get_mut_cpp_type();
        let t = Self::get_type_definition(metadata, tdi);

        // Then, handle properties
        if t.property_count == 0 {
            return;
        }
        // Write comment for properties
        cpp_type.declarations.push(
            CppMember::Comment(CppCommentedString {
                data: "".to_string(),
                comment: Some("Properties".to_string()),
            })
            .into(),
        );
        cpp_type.declarations.reserve(t.property_count as usize);
        // Then, for each field, write it out
        for prop in t.properties(metadata.metadata) {
            let p_name = prop.name(metadata.metadata);
            let p_setter = (prop.set != u32::MAX).then(|| prop.set_method(t, metadata.metadata));
            let p_getter = (prop.get != u32::MAX).then(|| prop.get_method(t, metadata.metadata));

            // if this is a static property, skip emitting a cpp property since those can't be static
            if p_getter.or(p_setter).unwrap().is_static_method() {
                continue;
            }

            let p_type_index = match p_getter {
                Some(g) => g.return_type as usize,
                None => p_setter.unwrap().parameters(metadata.metadata)[0].type_index as usize,
            };

            let p_type = metadata
                .metadata_registration
                .types
                .get(p_type_index)
                .unwrap();

            let p_ty_cpp_name =
                cpp_type.cppify_name_il2cpp(ctx_collection, metadata, p_type, 0, true);

            let _method_map = |p: MethodIndex| {
                let method_calc = metadata.method_calculations.get(&p).unwrap();
                CppMethodData {
                    estimated_size: method_calc.estimated_size,
                    addrs: method_calc.addrs,
                }
            };

            let _abstr = p_getter.is_some_and(|p| p.is_abstract_method())
                || p_setter.is_some_and(|p| p.is_abstract_method());

            let index = p_getter.is_some_and(|p| p.parameter_count > 0);

            // Need to include this type
            cpp_type.declarations.push(
                CppMember::Property(CppPropertyDecl {
                    cpp_name: config.name_cpp(p_name),
                    prop_ty: p_ty_cpp_name.clone(),
                    // methods generated in make_methods
                    setter: p_setter.map(|m| config.name_cpp(m.name(metadata.metadata))),
                    getter: p_getter.map(|m| config.name_cpp(m.name(metadata.metadata))),
                    brackets: index,
                    brief_comment: None,
                    instance: true,
                })
                .into(),
            );
        }
    }

    fn create_size_assert(&mut self) {
        let cpp_type = self.get_mut_cpp_type();

        // FIXME: make this work with templated types that either: have a full template (complete instantiation), or only require a pointer (size should be stable)
        // for now, skip templated types
        if cpp_type.cpp_template.is_some() {
            return;
        }

        if let Some(size) = cpp_type.calculated_size {
            let cpp_name = cpp_type.cpp_name_components.combine_all(true);

            let assert = CppStaticAssert {
                condition: format!("::cordl_internals::size_check_v<{cpp_name}, 0x{size:x}>"),
                message: Some("Size mismatch!".to_string()),
            };

<<<<<<< HEAD
            cpp_type
                .nonmember_declarations
                .push(Rc::new(assert));
=======
            cpp_type.nonmember_declarations.push(Rc::new(assert));
>>>>>>> 510a8ff7
        } else {
            todo!("Why does this type not have a valid size??? {cpp_type:?}");
        }
    }

    fn create_ref_size(&mut self) {
        let cpp_type = self.get_mut_cpp_type();
        if let Some(size) = cpp_type.calculated_size {
            cpp_type.declarations.push(
                CppMember::FieldDecl(CppFieldDecl {
                    cpp_name: REFERENCE_TYPE_WRAPPER_SIZE.to_string(),
                    field_ty: "auto".to_string(),
                    instance: false,
                    readonly: false,
                    const_expr: true,
                    value: Some(format!("0x{size:x}")),
                    brief_comment: Some("The size of the true reference type".to_string()),
                })
                .into(),
            );

            // here we push an instance field like uint8_t __fields[total_size - base_size] to make sure ref types are the exact size they should be
            let fixup_size = match cpp_type.inherit.first() {
                Some(base_type) => format!("0x{size:x} - sizeof({base_type})"),
                None => format!("0x{size:x}"),
            };

            cpp_type.declarations.push(
                CppMember::FieldDecl(CppFieldDecl {
                    cpp_name: REFERENCE_TYPE_FIELD_SIZE.to_string(),
                    field_ty: format!("std::array<uint8_t, {fixup_size}>"),
                    instance: true,
                    readonly: false,
                    const_expr: false,
                    value: None,
<<<<<<< HEAD
                    brief_comment: Some("The size this ref type adds onto its base type, may evaluate to 0".to_string()),
=======
                    brief_comment: Some(
                        "The size this ref type adds onto its base type, may evaluate to 0"
                            .to_string(),
                    ),
>>>>>>> 510a8ff7
                })
                .into(),
            );
        } else {
            todo!("Why does this type not have a valid size??? {:?}", cpp_type);
        }
    }
    fn create_enum_backing_type_constant(
        &mut self,
        metadata: &Metadata,
        ctx_collection: &CppContextCollection,
        tdi: TypeDefinitionIndex,
    ) {
        let cpp_type = self.get_mut_cpp_type();

        let t = Self::get_type_definition(metadata, tdi);

        let backing_field_idx = t.element_type_index as usize;
        let backing_field_ty = &metadata.metadata_registration.types[backing_field_idx];

        let enum_base =
            cpp_type.cppify_name_il2cpp(ctx_collection, metadata, backing_field_ty, 0, false);

        cpp_type.declarations.push(
            CppMember::CppUsingAlias(CppUsingAlias {
                alias: __CORDL_BACKING_ENUM_TYPE.to_string(),
                result: enum_base,
                template: None,
            })
            .into(),
        );
    }

    fn create_enum_wrapper(
        &mut self,
        metadata: &Metadata,
        ctx_collection: &CppContextCollection,
        tdi: TypeDefinitionIndex,
    ) {
        let cpp_type = self.get_mut_cpp_type();
        let t = Self::get_type_definition(metadata, tdi);
        let unwrapped_name = format!("__{}_Unwrapped", cpp_type.cpp_name());
        let backing_field = metadata
            .metadata_registration
            .types
            .get(t.element_type_index as usize)
            .unwrap();

        let enum_base =
<<<<<<< HEAD
            cpp_type.cppify_name_il2cpp(ctx_collection, metadata, backing_field_ty, 0, false);

        let mut enum_values = vec![];

        // gather all values
        for (i, field) in t.fields(metadata.metadata).iter().enumerate() {
            let f_type = metadata
                .metadata_registration
                .types
                .get(field.type_index as usize)
                .unwrap();

            if f_type.is_static() {
                // enums static fields are always the enum values
=======
            cpp_type.cppify_name_il2cpp(ctx_collection, metadata, backing_field, 0, false);

        let enum_entries = t
            .fields(metadata.metadata)
            .iter()
            .enumerate()
            .map(|(i, field)| {
>>>>>>> 510a8ff7
                let field_index = FieldIndex::new(t.field_start.index() + i as u32);

<<<<<<< HEAD
                    enum_values.push((f_name.to_string(), value));
            }
        }

        // push enum onto the declarations
        let unwrapped_enum = CppUnwrappedEnum {
            backing_ty: Some(enum_base),
            declaring_name: cpp_type.cpp_name().clone(),
            unwrapped_name: unwrapped_name.clone(),
            values: enum_values
        };
=======
                (field_index, field)
            })
            .filter_map(|(field_index, field)| {
                let f_type = metadata
                    .metadata_registration
                    .types
                    .get(field.type_index as usize)
                    .unwrap();

                f_type.is_static().then(|| {
                    // enums static fields are always the enum values
                    let f_name = field.name(metadata.metadata);
                    let value = Self::field_default_value(metadata, field_index)
                        .expect("Enum without value!");
>>>>>>> 510a8ff7

                    format!("__{f_name} = {value},")
                })
            })
            .map(|s| -> CppMember { CppMember::CppLine(s.into()) });

        let nested_struct = CppNestedStruct {
            base_type: Some(enum_base),
            declaring_name: unwrapped_name.clone(),
            is_class: false,
            is_enum: true,
            declarations: enum_entries.map(Rc::new).collect(),
        };
        cpp_type
            .declarations
<<<<<<< HEAD
            .push(CppMember::UnwrappedEnum(unwrapped_enum).into());
=======
            .push(CppMember::NestedStruct(nested_struct).into());
>>>>>>> 510a8ff7

        let operator_body = format!(
            "return std::bit_cast<{unwrapped_name}>(this->{}::instance);",
            cpp_type.inherit.first().unwrap()
        );
        let operator_decl = CppMethodDecl {
            cpp_name: Default::default(),
            instance: true,
            return_type: unwrapped_name,

            brief: Some("Conversion into unwrapped enum value".to_string()),
            body: Some(vec![Arc::new(CppLine::make(operator_body))]), // TODO:
            is_const: true,
            is_constexpr: true,
            is_virtual: false,
            is_operator: true,
            is_no_except: true, // TODO:
            parameters: vec![],
            prefix_modifiers: vec![],
            suffix_modifiers: vec![],
            template: None,
            is_inline: true,
        };

        cpp_type
            .declarations
            .push(CppMember::MethodDecl(operator_decl).into());
    }

    fn create_valuetype_field_wrapper(&mut self) {
        let cpp_type = self.get_mut_cpp_type();
        if cpp_type.calculated_size.is_none() {
            todo!("Why does this type not have a valid size??? {:?}", cpp_type);
        }

        let size = cpp_type.calculated_size.unwrap();

        cpp_type.requirements.needs_byte_include();
        cpp_type.declarations.push(
            CppMember::FieldDecl(CppFieldDecl {
                cpp_name: VALUE_TYPE_WRAPPER_SIZE.to_string(),
                field_ty: "auto".to_string(),
                instance: false,
                readonly: false,
                const_expr: true,
                value: Some(format!("0x{size:x}")),
                brief_comment: Some("The size of the true value type".to_string()),
            })
            .into(),
        );

        cpp_type.declarations.push(
            CppMember::ConstructorDecl(CppConstructorDecl {
                cpp_name: cpp_type.cpp_name().clone(),
                parameters: vec![CppParam {
                    name: "instance".to_string(),
                    ty: format!("std::array<std::byte, {VALUE_TYPE_WRAPPER_SIZE}>"),
                    modifiers: Default::default(),
                    def_value: None,
                }],
                template: None,
                is_constexpr: true,
                is_explicit: true,
                is_default: false,
                is_no_except: true,
                is_delete: false,
                base_ctor: Some((
                    cpp_type.inherit.get(0).unwrap().to_string(),
                    "instance".to_string(),
                )),
                initialized_values: Default::default(),
                brief: Some(
                    "Constructor that lets you initialize the internal array explicitly".into(),
                ),
                body: Some(vec![]),
            })
            .into(),
        );
    }

    fn create_valuetype_constructor(
        &mut self,
        metadata: &Metadata,
        ctx_collection: &CppContextCollection,
        config: &GenerationConfig,
        tdi: TypeDefinitionIndex,
    ) {
        let cpp_type = self.get_mut_cpp_type();

        let t = &metadata.metadata.global_metadata.type_definitions[tdi];

        let instance_fields = t
            .fields(metadata.metadata)
            .iter()
            .filter_map(|field| {
                let f_type = metadata
                    .metadata_registration
                    .types
                    .get(field.type_index as usize)
                    .unwrap();

                // ignore statics or constants
                if f_type.is_static() || f_type.is_constant() {
                    return None;
                }

                let f_type_cpp_name =
                    cpp_type.cppify_name_il2cpp(ctx_collection, metadata, f_type, 0, true);

                // Get the inner type of a Generic Inst
                // e.g ReadOnlySpan<char> -> ReadOnlySpan<T>
                let def_value = Self::type_default_value(metadata, Some(cpp_type), f_type);

                let f_cpp_name = config.name_cpp_plus(
                    field.name(metadata.metadata),
                    &[cpp_type.cpp_name().as_str()],
                );

                Some(CppParam {
                    name: f_cpp_name,
                    ty: f_type_cpp_name,
                    modifiers: "".to_string(),
                    // no default value for first param
                    def_value: Some(def_value),
                })
            })
            .collect_vec();

        if !instance_fields.is_empty() {
            // Maps into the first parent -> ""
            // so then Parent()
            let base_ctor = cpp_type.inherit.get(0).map(|s| (s.clone(), "".to_string()));

            let body: Vec<Arc<dyn Writable>> = instance_fields
                .iter()
                .map(|p| {
                    let name = &p.name;
                    CppLine::make(format!("this->{name} = {name};"))
                })
                .map(Arc::new)
                // Why is this needed? _sigh_
                .map(|arc| -> Arc<dyn Writable> { arc })
                .collect_vec();

            let params_no_def = instance_fields
                .iter()
                .cloned()
                .map(|mut c| {
                    c.def_value = None;
                    c
                })
                .collect_vec();

            let constructor_decl = CppConstructorDecl {
                cpp_name: cpp_type.cpp_name().clone(),
                template: None,
                is_constexpr: true,
                is_explicit: false,
                is_default: false,
                is_no_except: true,
                is_delete: false,

                base_ctor,
                initialized_values: HashMap::new(),
                // initialize values with params
                // initialized_values: instance_fields
                //     .iter()
                //     .map(|p| (p.name.to_string(), p.name.to_string()))
                //     .collect(),
                parameters: params_no_def,
                brief: None,
                body: None,
            };

            let method_impl_template = if cpp_type
                .cpp_template
                .as_ref()
                .is_some_and(|c| !c.names.is_empty())
            {
                cpp_type.cpp_template.clone()
            } else {
                None
            };

            let constructor_impl = CppConstructorImpl {
                body,
                template: method_impl_template,
                parameters: instance_fields,
                declaring_full_name: cpp_type.cpp_name_components.combine_all(true),
                ..constructor_decl.clone().into()
            };

            cpp_type
                .declarations
                .push(CppMember::ConstructorDecl(constructor_decl).into());
            cpp_type
                .implementations
                .push(CppMember::ConstructorImpl(constructor_impl).into());
        }

        // create the various copy and move ctors and operators
        let cpp_name = cpp_type.cpp_name();
        let wrapper = format!("{VALUE_WRAPPER_TYPE}<{VALUE_TYPE_WRAPPER_SIZE}>::instance");

        let move_ctor = CppConstructorDecl {
            cpp_name: cpp_name.clone(),
<<<<<<< HEAD
            parameters: vec![
                CppParam {
                    ty: cpp_name.clone(),
                    name: "".to_string(),
                    modifiers: "&&".to_string(),
                    def_value: None,
                }
            ],
=======
            parameters: vec![CppParam {
                ty: cpp_name.clone(),
                name: "".to_string(),
                modifiers: "&&".to_string(),
                def_value: None,
            }],
>>>>>>> 510a8ff7
            template: None,
            is_constexpr: true,
            is_explicit: false,
            is_default: true,
            is_no_except: false,
            is_delete: false,
            base_ctor: None,
            initialized_values: Default::default(),
            brief: None,
            body: None,
        };

        let copy_ctor = CppConstructorDecl {
            cpp_name: cpp_name.clone(),
<<<<<<< HEAD
            parameters: vec![
                CppParam {
                    ty: cpp_name.clone(),
                    name: "".to_string(),
                    modifiers: "const &".to_string(),
                    def_value: None,
                }
            ],
=======
            parameters: vec![CppParam {
                ty: cpp_name.clone(),
                name: "".to_string(),
                modifiers: "const &".to_string(),
                def_value: None,
            }],
>>>>>>> 510a8ff7
            template: None,
            is_constexpr: true,
            is_explicit: false,
            is_default: true,
            is_no_except: false,
            is_delete: false,
            base_ctor: None,
            initialized_values: Default::default(),
            brief: None,
            body: None,
        };

        let move_operator_eq = CppMethodDecl {
            cpp_name: "operator=".to_string(),
            return_type: format!("{cpp_name}&"),
<<<<<<< HEAD
            parameters: vec![
                CppParam {
                    ty: cpp_name.clone(),
                    name: "o".to_string(),
                    modifiers: "&&".to_string(),
                    def_value: None,
                }
            ],
=======
            parameters: vec![CppParam {
                ty: cpp_name.clone(),
                name: "o".to_string(),
                modifiers: "&&".to_string(),
                def_value: None,
            }],
>>>>>>> 510a8ff7
            instance: true,
            template: None,
            suffix_modifiers: vec![],
            prefix_modifiers: vec![],
            is_virtual: false,
            is_constexpr: true,
            is_const: false,
            is_no_except: true,
            is_operator: false,
            is_inline: false,
            brief: None,
            body: Some(vec![
<<<<<<< HEAD
                Arc::new(CppLine::make(format!("this->{wrapper} = std::move(o.{wrapper});"))),
                Arc::new(CppLine::make("return *this;".to_string()))
                ],
            ),
=======
                Arc::new(CppLine::make(format!(
                    "this->{wrapper} = std::move(o.{wrapper});"
                ))),
                Arc::new(CppLine::make("return *this;".to_string())),
            ]),
>>>>>>> 510a8ff7
        };

        let copy_operator_eq = CppMethodDecl {
            cpp_name: "operator=".to_string(),
            return_type: format!("{cpp_name}&"),
<<<<<<< HEAD
            parameters: vec![
                CppParam {
                    ty: cpp_name.clone(),
                    name: "o".to_string(),
                    modifiers: "const &".to_string(),
                    def_value: None,
                }
            ],
=======
            parameters: vec![CppParam {
                ty: cpp_name.clone(),
                name: "o".to_string(),
                modifiers: "const &".to_string(),
                def_value: None,
            }],
>>>>>>> 510a8ff7
            instance: true,
            template: None,
            suffix_modifiers: vec![],
            prefix_modifiers: vec![],
            is_virtual: false,
            is_constexpr: true,
            is_const: false,
            is_no_except: true,
            is_operator: false,
            is_inline: false,
            brief: None,
            body: Some(vec![
                Arc::new(CppLine::make(format!("this->{wrapper} = o.{wrapper};"))),
<<<<<<< HEAD
                Arc::new(CppLine::make("return *this;".to_string()))
                ],
            ),
        };

        cpp_type.declarations.push(CppMember::ConstructorDecl(move_ctor).into());
        cpp_type.declarations.push(CppMember::ConstructorDecl(copy_ctor).into());
        cpp_type.declarations.push(CppMember::MethodDecl(move_operator_eq).into());
        cpp_type.declarations.push(CppMember::MethodDecl(copy_operator_eq).into());
=======
                Arc::new(CppLine::make("return *this;".to_string())),
            ]),
        };

        cpp_type
            .declarations
            .push(CppMember::ConstructorDecl(move_ctor).into());
        cpp_type
            .declarations
            .push(CppMember::ConstructorDecl(copy_ctor).into());
        cpp_type
            .declarations
            .push(CppMember::MethodDecl(move_operator_eq).into());
        cpp_type
            .declarations
            .push(CppMember::MethodDecl(copy_operator_eq).into());
>>>>>>> 510a8ff7
    }

    fn create_ref_default_constructor(&mut self) {
        let cpp_type = self.get_mut_cpp_type();
        let cpp_name = cpp_type.cpp_name().clone();

        let cs_name = cpp_type.name().clone();

        // Skip if System.ValueType or System.Enum
        if cpp_type.namespace() == "System" && (cs_name == "ValueType" || cs_name == "Enum") {
            return;
        }

        let default_ctor = CppConstructorDecl {
            cpp_name: cpp_name.clone(),
            parameters: vec![],
            template: None,
            is_constexpr: true,
            is_explicit: false,
            is_default: true,
            is_no_except: true,
            is_delete: false,

            base_ctor: None,
            initialized_values: HashMap::new(),
            brief: None,
            body: None,
        };
        let copy_ctor = CppConstructorDecl {
            cpp_name: cpp_name.clone(),
            parameters: vec![CppParam {
                name: "".to_string(),
                modifiers: " const&".to_string(),
                ty: cpp_name.clone(),
                def_value: None,
            }],
            template: None,
            is_constexpr: true,
            is_explicit: false,
            is_default: true,
            is_no_except: true,
            is_delete: false,

            base_ctor: None,
            initialized_values: HashMap::new(),
            brief: None,
            body: None,
        };
        let move_ctor = CppConstructorDecl {
            cpp_name: cpp_name.clone(),
            parameters: vec![CppParam {
                name: "".to_string(),
                modifiers: "&&".to_string(),
                ty: cpp_name.clone(),
                def_value: None,
            }],
            template: None,
            is_constexpr: true,
            is_explicit: false,
            is_default: true,
            is_no_except: true,
            is_delete: false,

            base_ctor: None,
            initialized_values: HashMap::new(),
            brief: None,
            body: None,
        };

        cpp_type
            .declarations
            .push(CppMember::ConstructorDecl(default_ctor).into());
        cpp_type
            .declarations
            .push(CppMember::ConstructorDecl(copy_ctor).into());
        cpp_type
            .declarations
            .push(CppMember::ConstructorDecl(move_ctor).into());

        // Delegates and such are reference types with no inheritance
        if cpp_type.inherit.is_empty() {
            return;
        }

        let base_type = cpp_type
            .inherit
            .get(0)
            .expect("No parent for reference type?");

        cpp_type.declarations.push(
            CppMember::ConstructorDecl(CppConstructorDecl {
                cpp_name: cpp_name.clone(),
                parameters: vec![CppParam {
                    name: "ptr".to_string(),
                    modifiers: "".to_string(),
                    ty: "void*".to_string(),
                    def_value: None,
                }],
                template: None,
                is_constexpr: true,
                is_explicit: true,
                is_default: false,
                is_no_except: true,
                is_delete: false,

                base_ctor: Some((base_type.clone(), "ptr".to_string())),
                initialized_values: HashMap::new(),
                brief: None,
                body: Some(vec![]),
            })
            .into(),
        );
    }
    fn make_interface_constructors(&mut self) {
        let cpp_type = self.get_mut_cpp_type();
        let cpp_name = cpp_type.cpp_name().clone();

        let base_type = cpp_type
            .inherit
            .get(0)
            .expect("No parent for interface type?");

        cpp_type.declarations.push(
            CppMember::ConstructorDecl(CppConstructorDecl {
                cpp_name: cpp_name.clone(),
                parameters: vec![CppParam {
                    name: "ptr".to_string(),
                    modifiers: "".to_string(),
                    ty: "void*".to_string(),
                    def_value: None,
                }],
                template: None,
                is_constexpr: true,
                is_explicit: true,
                is_default: false,
                is_no_except: true,
                is_delete: false,

                base_ctor: Some((base_type.clone(), "ptr".to_string())),
                initialized_values: HashMap::new(),
                brief: None,
                body: Some(vec![]),
            })
            .into(),
        );
    }
    fn create_ref_default_operators(&mut self) {
        let cpp_type = self.get_mut_cpp_type();
        let cpp_name = cpp_type.cpp_name();

        // Skip if System.ValueType or System.Enum
        if cpp_type.namespace() == "System"
            && (cpp_type.cpp_name() == "ValueType" || cpp_type.cpp_name() == "Enum")
        {
            return;
        }

        // Delegates and such are reference types with no inheritance
        if cpp_type.inherit.is_empty() {
            return;
        }

        cpp_type.declarations.push(
            CppMember::CppLine(CppLine {
                line: format!(
                    "
  constexpr {cpp_name}& operator=(std::nullptr_t) noexcept {{
    this->{REFERENCE_WRAPPER_INSTANCE_NAME} = nullptr;
    return *this;
  }};

  constexpr {cpp_name}& operator=(void* o) noexcept {{
    this->{REFERENCE_WRAPPER_INSTANCE_NAME} = o;
    return *this;
  }};

  constexpr {cpp_name}& operator=({cpp_name}&& o) noexcept = default;
  constexpr {cpp_name}& operator=({cpp_name} const& o) noexcept = default;
                "
                ),
            })
            .into(),
        );
    }

    fn delete_move_ctor(&mut self) {
        let cpp_type = self.get_mut_cpp_type();
        let t = &cpp_type.cpp_name_components.name;

        let move_ctor = CppConstructorDecl {
            cpp_name: t.clone(),
<<<<<<< HEAD
            parameters: vec![
                CppParam {
                    def_value: None,
                    modifiers: "&&".to_string(),
                    name: "".to_string(),
                    ty: t.clone(),
                }
            ],
=======
            parameters: vec![CppParam {
                def_value: None,
                modifiers: "&&".to_string(),
                name: "".to_string(),
                ty: t.clone(),
            }],
>>>>>>> 510a8ff7
            template: None,
            is_constexpr: false,
            is_explicit: false,
            is_default: false,
            is_no_except: false,
            is_delete: true,
            base_ctor: None,
            initialized_values: Default::default(),
            brief: Some("delete move ctor to prevent accidental deref moves".to_string()),
            body: None,
        };

<<<<<<< HEAD
        cpp_type.declarations.push(
            CppMember::ConstructorDecl(move_ctor).into()
        );
=======
        cpp_type
            .declarations
            .push(CppMember::ConstructorDecl(move_ctor).into());
>>>>>>> 510a8ff7
    }

    fn delete_copy_ctor(&mut self) {
        let cpp_type = self.get_mut_cpp_type();
        let t = &cpp_type.cpp_name_components.name;

        let move_ctor = CppConstructorDecl {
            cpp_name: t.clone(),
<<<<<<< HEAD
            parameters: vec![
                CppParam {
                    def_value: None,
                    modifiers: "const&".to_string(),
                    name: "".to_string(),
                    ty: t.clone(),
                }
            ],
=======
            parameters: vec![CppParam {
                def_value: None,
                modifiers: "const&".to_string(),
                name: "".to_string(),
                ty: t.clone(),
            }],
>>>>>>> 510a8ff7
            template: None,
            is_constexpr: false,
            is_explicit: false,
            is_default: false,
            is_no_except: false,
            is_delete: true,
            base_ctor: None,
            initialized_values: Default::default(),
            brief: Some("delete copy ctor to prevent accidental deref copies".to_string()),
            body: None,
        };

<<<<<<< HEAD
        cpp_type.declarations.push(
            CppMember::ConstructorDecl(move_ctor).into()
        );
    }


=======
        cpp_type
            .declarations
            .push(CppMember::ConstructorDecl(move_ctor).into());
    }

>>>>>>> 510a8ff7
    fn create_ref_constructor(
        cpp_type: &mut CppType,
        declaring_type: &Il2CppTypeDefinition,
        m_params: &[CppParam],
        template: &Option<CppTemplate>,
    ) {
        if declaring_type.is_value_type() || declaring_type.is_enum_type() {
            return;
        }

        let params_no_default = m_params
            .iter()
            .cloned()
            .map(|mut c| {
                c.def_value = None;
                c
            })
            .collect_vec();

        let ty_full_cpp_name = format!("::{}*", cpp_type.cpp_name_components.combine_all(true));

        let decl: CppMethodDecl = CppMethodDecl {
            cpp_name: "New_ctor".into(),
            return_type: ty_full_cpp_name.clone(),
            parameters: params_no_default,
            template: template.clone(),
            body: None, // TODO:
            brief: None,
            is_no_except: false,
            is_constexpr: false,
            instance: false,
            is_const: false,
            is_operator: false,
            is_virtual: false,
            is_inline: true,
            prefix_modifiers: vec![],
            suffix_modifiers: vec![],
        };

        // To avoid trailing ({},)
        let base_ctor_params = CppParam::params_names(&decl.parameters).join(", ");

        let allocate_call =
            format!("THROW_UNLESS(::il2cpp_utils::New<{ty_full_cpp_name}>({base_ctor_params}))");

        let declaring_template = if cpp_type
            .cpp_template
            .as_ref()
            .is_some_and(|t| !t.names.is_empty())
        {
            cpp_type.cpp_template.clone()
        } else {
            None
        };

        let cpp_constructor_impl = CppMethodImpl {
<<<<<<< HEAD
            body: vec![
                Arc::new(CppLine::make(format!("return {allocate_call};"))),
            ],
=======
            body: vec![Arc::new(CppLine::make(format!("return {allocate_call};")))],
>>>>>>> 510a8ff7

            declaring_cpp_full_name: cpp_type.cpp_name_components.combine_all(true),
            parameters: m_params.to_vec(),
            template: declaring_template,
            ..decl.clone().into()
        };

        cpp_type
            .implementations
            .push(CppMember::MethodImpl(cpp_constructor_impl).into());

        cpp_type
            .declarations
            .push(CppMember::MethodDecl(decl).into());
    }

    fn create_method(
        &mut self,
        declaring_type: &Il2CppTypeDefinition,
        method_index: MethodIndex,

        metadata: &Metadata,
        ctx_collection: &CppContextCollection,
        config: &GenerationConfig,
        is_generic_method_inst: bool,
    ) {
        let method = &metadata.metadata.global_metadata.methods[method_index];
        let cpp_type = self.get_mut_cpp_type();

        // TODO: sanitize method name for c++
        let m_name = method.name(metadata.metadata);
        if m_name == ".cctor" {
            // info!("Skipping {}", m_name);
            return;
        }

        let m_ret_type = metadata
            .metadata_registration
            .types
            .get(method.return_type as usize)
            .unwrap();

        let mut m_params_with_def: Vec<CppParam> =
            Vec::with_capacity(method.parameter_count as usize);

        for (pi, param) in method.parameters(metadata.metadata).iter().enumerate() {
            let param_index = ParameterIndex::new(method.parameter_start.index() + pi as u32);
            let param_type = metadata
                .metadata_registration
                .types
                .get(param.type_index as usize)
                .unwrap();

            let def_value = Self::param_default_value(metadata, param_index);

            let make_param_cpp_type_name = |cpp_type: &mut CppType| -> String {
                let full_name = param_type.full_name(metadata.metadata);
                if full_name == "System.Enum" {
                    cpp_type.requirements.needs_enum_include();
                    ENUM_PTR_TYPE.into()
                } else if full_name == "System.ValueType" {
                    cpp_type.requirements.needs_value_include();
                    VT_PTR_TYPE.into()
                } else {
                    cpp_type.cppify_name_il2cpp(ctx_collection, metadata, param_type, 0, true)
                }
            };

            let param_cpp_name = {
                let fixup_name = match is_generic_method_inst {
                    false => cpp_type.il2cpp_mvar_use_param_name(
                        metadata,
                        method_index,
                        make_param_cpp_type_name,
                        param_type,
                    ),
                    true => make_param_cpp_type_name(cpp_type),
                };

                cpp_type.il2cpp_byref(fixup_name, param_type)
            };

            m_params_with_def.push(CppParam {
                name: config.name_cpp(param.name(metadata.metadata)),
                def_value,
                ty: param_cpp_name,
                modifiers: "".to_string(),
            });
        }

        let m_params_no_def: Vec<CppParam> = m_params_with_def
            .iter()
            .cloned()
            .map(|mut p| {
                p.def_value = None;
                p
            })
            .collect_vec();

        // TODO: Add template<typename ...> if a generic inst e.g
        // T UnityEngine.Component::GetComponent<T>() -> bs_hook::Il2CppWrapperType UnityEngine.Component::GetComponent()
        let template = if method.generic_container_index.is_valid() {
            match is_generic_method_inst {
                true => Some(CppTemplate { names: vec![] }),
                false => {
                    let generics = method
                        .generic_container(metadata.metadata)
                        .unwrap()
                        .generic_parameters(metadata.metadata)
                        .iter()
                        .map(|param| param.name(metadata.metadata).to_string());

                    Some(CppTemplate::make_typenames(generics))
                }
            }
        } else {
            None
        };

        let declaring_type_template = if cpp_type
            .cpp_template
            .as_ref()
            .is_some_and(|t| !t.names.is_empty())
        {
            cpp_type.cpp_template.clone()
        } else {
            None
        };

        let literal_types = if is_generic_method_inst {
            cpp_type
                .method_generic_instantiation_map
                .get(&method_index)
                .cloned()
        } else {
            None
        };

        let resolved_generic_types = literal_types.map(|literal_types| {
            literal_types
                .iter()
                .map(|t| &metadata.metadata_registration.types[*t as usize])
                .map(|t| cpp_type.cppify_name_il2cpp(ctx_collection, metadata, t, 0, true))
                .collect_vec()
        });

        // Lazy cppify
        let make_ret_cpp_type_name = |cpp_type: &mut CppType| -> String {
            let full_name = m_ret_type.full_name(metadata.metadata);
            if full_name == "System.Enum" {
                cpp_type.requirements.needs_enum_include();
                ENUM_PTR_TYPE.into()
            } else if full_name == "System.ValueType" {
                cpp_type.requirements.needs_value_include();
                VT_PTR_TYPE.into()
            } else {
                cpp_type.cppify_name_il2cpp(ctx_collection, metadata, m_ret_type, 0, true)
            }
        };

        let m_ret_cpp_type_name = {
            let fixup_name = match is_generic_method_inst {
                false => cpp_type.il2cpp_mvar_use_param_name(
                    metadata,
                    method_index,
                    make_ret_cpp_type_name,
                    m_ret_type,
                ),
                true => make_ret_cpp_type_name(cpp_type),
            };

            cpp_type.il2cpp_byref(fixup_name, m_ret_type)
        };

        // Reference type constructor
        if m_name == ".ctor" {
            Self::create_ref_constructor(cpp_type, declaring_type, &m_params_with_def, &template);
        }
        let cpp_m_name = {
            let cpp_m_name = config.name_cpp(m_name);

            // static functions with same name and params but
            // different ret types can exist
            // so we add their ret types
            let fixup_name = match cpp_m_name == "op_Implicit" || cpp_m_name == "op_Explicit" {
                true => cpp_m_name + "_" + &config.generic_nested_name(&m_ret_cpp_type_name).replace('*', "_"),
                false => cpp_m_name,
            };

            match &resolved_generic_types {
                Some(resolved_generic_types) => {
                    format!("{fixup_name}<{}>", resolved_generic_types.join(", "))
                }
                None => fixup_name,
            }
        };

        let declaring_type = method.declaring_type(metadata.metadata);
        let tag = CppTypeTag::TypeDefinitionIndex(method.declaring_type);

        let method_calc = metadata.method_calculations.get(&method_index);

        // generic methods don't have definitions if not an instantiation
        let method_stub = !is_generic_method_inst && template.is_some();

        let method_decl = CppMethodDecl {
            body: None,
            brief: format!(
                "Method {m_name} addr 0x{:x} size 0x{:x} virtual {} final {}",
                method_calc.map(|m| m.addrs).unwrap_or(u64::MAX),
                method_calc.map(|m| m.estimated_size).unwrap_or(usize::MAX),
                method.is_virtual_method(),
                method.is_final_method()
            )
            .into(),
            is_const: false,
            is_constexpr: false,
            is_no_except: false,
            cpp_name: cpp_m_name.clone(),
            return_type: m_ret_cpp_type_name.clone(),
            parameters: m_params_no_def.clone(),
            instance: !method.is_static_method(),
            template: template.clone(),
            suffix_modifiers: Default::default(),
            prefix_modifiers: Default::default(),
            is_virtual: false,
            is_operator: false,
            is_inline: true,
        };

        let instance_ptr: String = if method.is_static_method() {
            "nullptr".into()
        } else {
            "*this".into()
        };

        const METHOD_INFO_VAR_NAME: &str = "___internal_method";

        let method_invoke_params = vec![instance_ptr.as_str(), METHOD_INFO_VAR_NAME];
        let param_names = CppParam::params_names(&method_decl.parameters).map(|s| s.as_str());
        let declaring_type_cpp_full_name = cpp_type.cpp_name_components.combine_all(true);
<<<<<<< HEAD
        let ptr = if cpp_type.is_value_type {
            ""
        } else {
            "*"
        };

        let declaring_classof_call = format!("::il2cpp_utils::il2cpp_type_check::il2cpp_no_arg_class<::{declaring_type_cpp_full_name}{ptr}>::get()");
=======
        let declaring_type_cpp_full_name_byref = cpp_type.cpp_complete_name_byref(true);

        let declaring_classof_call = format!("::il2cpp_utils::il2cpp_type_check::il2cpp_no_arg_class<::{declaring_type_cpp_full_name_byref}>::get()");
>>>>>>> 510a8ff7

        let params_types_format: String = CppParam::params_types(&method_decl.parameters)
            .map(|t| format!("::il2cpp_utils::il2cpp_type_check::il2cpp_no_arg_type<{t}>::get()"))
            .join(", ");

        let method_info_lines = match &template {
            Some(template) => {
                // generic
                let template_names = template
                    .just_names()
                    .map(|t| {
                        format!(
                            "::il2cpp_utils::il2cpp_type_check::il2cpp_no_arg_class<{t}>::get()"
                        )
                    })
                    .join(", ");

                vec![
                    format!("static auto* ___internal_method_base = THROW_UNLESS((::il2cpp_utils::FindMethod(
                        {declaring_classof_call},
                        \"{m_name}\",
                        std::vector<Il2CppClass*>{{{template_names}}},
                        ::std::vector<const Il2CppType*>{{{params_types_format}}}
                    )));"),
                    format!("static auto* {METHOD_INFO_VAR_NAME} = THROW_UNLESS(::il2cpp_utils::MakeGenericMethod(
                        ___internal_method_base,
                         std::vector<Il2CppClass*>{{{template_names}}}
                        ));"),
                ]
            }
            None => {
                vec![
                    format!("static auto* {METHOD_INFO_VAR_NAME} = THROW_UNLESS((::il2cpp_utils::FindMethod(
                            {declaring_classof_call},
                            \"{m_name}\",
                            std::vector<Il2CppClass*>{{}},
                            ::std::vector<const Il2CppType*>{{{params_types_format}}}
                        )));"),
                ]
            }
        };

        let method_body_lines = [format!(
            "return ::cordl_internals::RunMethodRethrow<{m_ret_cpp_type_name}, false>({});",
            method_invoke_params
                .into_iter()
                .chain(param_names)
                .join(", ")
        )];

        //   static auto ___internal__logger = ::Logger::get().WithContext("::Org::BouncyCastle::Crypto::Parameters::DHPrivateKeyParameters::Equals");
        //   auto* ___internal__method = THROW_UNLESS((::il2cpp_utils::FindMethod(this, "Equals", std::vector<Il2CppClass*>{}, ::std::vector<const Il2CppType*>{::il2cpp_utils::ExtractType(obj)})));
        //   return ::il2cpp_utils::RunMethodRethrow<bool, false>(this, ___internal__method, obj);

        let method_impl = CppMethodImpl {
            body: method_info_lines
                .iter()
                .chain(method_body_lines.iter())
                .cloned()
                .map(|l| -> Arc<dyn Writable> { Arc::new(CppLine::make(l)) })
                .collect_vec(),
            parameters: m_params_with_def.clone(),
            brief: None,
            declaring_cpp_full_name: declaring_type_cpp_full_name,
            instance: !method.is_static_method(),
            suffix_modifiers: Default::default(),
            prefix_modifiers: Default::default(),
            template: template.clone(),
            declaring_type_template: declaring_type_template.clone(),

            // defaults
            ..method_decl.clone().into()
        };

        // check if declaring type is the current type or the interface
        // we check TDI because if we are a generic instantiation
        // we just use ourselves if the declaring type is also the same TDI
        let interface_declaring_cpp_type: Option<&CppType> =
            if tag.get_tdi() == cpp_type.self_tag.get_tdi() {
                Some(cpp_type)
            } else {
                ctx_collection.get_cpp_type(tag)
            };

        // don't emit method size structs for generic methods

        // don't emit method size structs for generic methods

        // if type is a generic
        let has_template_args = cpp_type
            .cpp_template
            .as_ref()
            .is_some_and(|t| !t.names.is_empty());

        // don't emit method size structs for generic methods
        if let Some(method_calc) = method_calc && template.is_none() && !has_template_args && !is_generic_method_inst {
            cpp_type
                .nonmember_implementations
                .push(Rc::new(CppMethodSizeStruct {
                    ret_ty: method_decl.return_type.clone(),
                    cpp_method_name: method_decl.cpp_name.clone(),
                    method_name: m_name.to_string(),
                    declaring_type_name: method_impl.declaring_cpp_full_name.clone(),
<<<<<<< HEAD
                    declaring_classof_call: declaring_classof_call,
=======
                    declaring_classof_call,
>>>>>>> 510a8ff7
                    method_info_lines,
                    method_info_var: METHOD_INFO_VAR_NAME.to_string(),
                    instance: method_decl.instance,
                    params: method_decl.parameters.clone(),
                    template: template.clone(),
                    generic_literals: resolved_generic_types,
                    method_data: CppMethodData {
                        addrs: method_calc.addrs,
                        estimated_size: method_calc.estimated_size,
                    },
                    interface_clazz_of: interface_declaring_cpp_type
                        .map(|d| d.classof_cpp_name())
                        .unwrap_or_else(|| format!("Bad stuff happened {declaring_type:?}")),
                    is_final: method.is_final_method(),
                    slot: if method.slot != u16::MAX {
                        Some(method.slot)
                    } else {
                        None
                    },
                }));
        }

        // TODO: Revise this
        const ALLOW_GENERIC_METHOD_STUBS_IMPL: bool = true;
        // If a generic instantiation or not a template
        if !method_stub || ALLOW_GENERIC_METHOD_STUBS_IMPL {
            cpp_type
                .implementations
                .push(CppMember::MethodImpl(method_impl).into());
        }

        if !is_generic_method_inst {
            cpp_type
                .declarations
                .push(CppMember::MethodDecl(method_decl).into());
        }
    }

    fn default_value_blob(
        metadata: &Metadata,
        ty: &Il2CppType,
        data_index: usize,
        string_quotes: bool,
        string_as_u16: bool,
    ) -> String {
        let data = &metadata
            .metadata
            .global_metadata
            .field_and_parameter_default_value_data
            .as_vec()[data_index..];

        let mut cursor = Cursor::new(data);

        const UNSIGNED_SUFFIX: &str = "u";
        match ty.ty {
            Il2CppTypeEnum::Boolean => (if data[0] == 0 { "false" } else { "true" }).to_string(),
            Il2CppTypeEnum::I1 => {
                format!("static_cast<int8_t>(0x{:x})", cursor.read_i8().unwrap())
            }
            Il2CppTypeEnum::I2 => {
                format!(
                    "static_cast<int16_t>(0x{:x})",
                    cursor.read_i16::<Endian>().unwrap()
                )
            }
            Il2CppTypeEnum::I4 => {
                format!(
                    "static_cast<int32_t>(0x{:x})",
                    cursor.read_compressed_i32::<Endian>().unwrap()
                )
            }
            // TODO: We assume 64 bit
            Il2CppTypeEnum::I | Il2CppTypeEnum::I8 => {
                format!(
                    "static_cast<int64_t>(0x{:x})",
                    cursor.read_i64::<Endian>().unwrap()
                )
            }
            Il2CppTypeEnum::U1 => {
                format!(
                    "static_cast<uint8_t>(0x{:x}{UNSIGNED_SUFFIX})",
                    cursor.read_u8().unwrap()
                )
            }
            Il2CppTypeEnum::U2 => {
                format!(
                    "static_cast<uint16_t>(0x{:x}{UNSIGNED_SUFFIX})",
                    cursor.read_u16::<Endian>().unwrap()
                )
            }
            Il2CppTypeEnum::U4 => {
                format!(
                    "static_cast<uint32_t>(0x{:x}{UNSIGNED_SUFFIX})",
                    cursor.read_u32::<Endian>().unwrap()
                )
            }
            // TODO: We assume 64 bit
            Il2CppTypeEnum::U | Il2CppTypeEnum::U8 => {
                format!(
                    "static_cast<uint64_t>(0x{:x}{UNSIGNED_SUFFIX})",
                    cursor.read_u64::<Endian>().unwrap()
                )
            }
            // https://learn.microsoft.com/en-us/nimbusml/concepts/types
            // https://en.cppreference.com/w/cpp/types/floating-point
            Il2CppTypeEnum::R4 => {
                let val = format!("{}", cursor.read_f32::<Endian>().unwrap());
                if !val.contains('.')
                    && val
                        .find(|c: char| !c.is_ascii_digit() && c != '-')
                        .is_none()
                {
                    val + ".0"
                } else {
                    val.replace("inf", "INFINITY").replace("NaN", "NAN")
                }
            }
            Il2CppTypeEnum::R8 => {
                let val = format!("{}", cursor.read_f64::<Endian>().unwrap());
                if !val.contains('.')
                    && val
                        .find(|c: char| !c.is_ascii_digit() && c != '-')
                        .is_none()
                {
                    val + ".0"
                } else {
                    val.replace("inf", "INFINITY").replace("NaN", "NAN")
                }
            }
            Il2CppTypeEnum::Char => {
                let res = String::from_utf16_lossy(&[cursor.read_u16::<Endian>().unwrap()])
                    .escape_default()
                    .to_string();

                if string_quotes {
                    let literal_prefix = if string_as_u16 { "u" } else { "" };
                    return format!("{literal_prefix}'{res}'");
                }

                res
            }
            Il2CppTypeEnum::String => {
                // UTF-16 byte array len
                // which means the len is 2x the size of the string's len
                let stru16_len = cursor.read_compressed_i32::<Endian>().unwrap();
                if stru16_len == -1 {
                    return "".to_string();
                }

                let mut buf = vec![0u8; stru16_len as usize];

                cursor.read_exact(buf.as_mut_slice()).unwrap();

                let res = String::from_utf8(buf).unwrap().escape_default().to_string();

                if string_quotes {
                    let literal_prefix = if string_as_u16 { "u" } else { "" };
                    return format!("{literal_prefix}\"{res}\"");
                }

                res
            }
            // Il2CppTypeEnum::Genericinst => match ty.data {
            //     TypeData::GenericClassIndex(inst_idx) => {
            //         let gen_class = &metadata
            //             .metadata
            //             .runtime_metadata
            //             .metadata_registration
            //             .generic_classes[inst_idx];

            //         let inner_ty = &metadata.metadata_registration.types[gen_class.type_index];

            //         Self::default_value_blob(
            //             metadata,
            //             inner_ty,
            //             data_index,
            //             string_quotes,
            //             string_as_u16,
            //         )
            //     }
            //     _ => todo!(),
            // },
            Il2CppTypeEnum::Genericinst
            | Il2CppTypeEnum::Byref
            | Il2CppTypeEnum::Ptr
            | Il2CppTypeEnum::Array
            | Il2CppTypeEnum::Object
            | Il2CppTypeEnum::Class
            | Il2CppTypeEnum::Szarray => {
                let def = Self::type_default_value(metadata, None, ty);
                format!("/* TODO: Fix these default values */ {ty:?} */ {def}")
            }

            _ => "unknown".to_string(),
        }
    }

    fn unbox_nullable_valuetype<'a>(metadata: &'a Metadata, ty: &'a Il2CppType) -> &'a Il2CppType {
        if let Il2CppTypeEnum::Valuetype = ty.ty {
            match ty.data {
                TypeData::TypeDefinitionIndex(tdi) => {
                    let type_def = &metadata.metadata.global_metadata.type_definitions[tdi];

                    // System.Nullable`1
                    if type_def.name(metadata.metadata) == "Nullable`1"
                        && type_def.namespace(metadata.metadata) == "System"
                    {
                        return metadata
                            .metadata_registration
                            .types
                            .get(type_def.byval_type_index as usize)
                            .unwrap();
                    }
                }
                _ => todo!(),
            }
        }

        ty
    }

    fn type_default_value(
        metadata: &Metadata,
        cpp_type: Option<&CppType>,
        ty: &Il2CppType,
    ) -> String {
        let matched_ty: &Il2CppType = match ty.data {
            // get the generic inst
            TypeData::GenericClassIndex(inst_idx) => {
                let gen_class = &metadata
                    .metadata
                    .runtime_metadata
                    .metadata_registration
                    .generic_classes[inst_idx];

                &metadata.metadata_registration.types[gen_class.type_index]
            }
            // get the underlying type of the generic param
            TypeData::GenericParameterIndex(param) => match param.is_valid() {
                true => {
                    let gen_param = &metadata.metadata.global_metadata.generic_parameters[param];

                    cpp_type
                        .and_then(|cpp_type| {
                            cpp_type
                                .generic_instantiations_args_types
                                .as_ref()
                                .and_then(|gen_args| gen_args.get(gen_param.num as usize))
                                .map(|t| &metadata.metadata_registration.types[*t])
                        })
                        .unwrap_or(ty)
                }
                false => ty,
            },
            _ => ty,
        };

        match matched_ty.valuetype {
            true => "{}".to_string(),
            false => "csnull".to_string(),
        }
    }

    fn field_default_value(metadata: &Metadata, field_index: FieldIndex) -> Option<String> {
        metadata
            .metadata
            .global_metadata
            .field_default_values
            .as_vec()
            .iter()
            .find(|f| f.field_index == field_index)
            .map(|def| {
                let ty: &Il2CppType = metadata
                    .metadata_registration
                    .types
                    .get(def.type_index as usize)
                    .unwrap();

                // get default value for given type
                if !def.data_index.is_valid() {
                    return Self::type_default_value(metadata, None, ty);
                }

                Self::default_value_blob(metadata, ty, def.data_index.index() as usize, true, true)
            })
    }
    fn param_default_value(metadata: &Metadata, parameter_index: ParameterIndex) -> Option<String> {
        metadata
            .metadata
            .global_metadata
            .parameter_default_values
            .as_vec()
            .iter()
            .find(|p| p.parameter_index == parameter_index)
            .map(|def| {
                let mut ty = metadata
                    .metadata_registration
                    .types
                    .get(def.type_index as usize)
                    .unwrap();

                ty = Self::unbox_nullable_valuetype(metadata, ty);

                // This occurs when the type is `null` or `default(T)` for value types
                if !def.data_index.is_valid() {
                    return Self::type_default_value(metadata, None, ty);
                }

                if let Il2CppTypeEnum::Valuetype = ty.ty {
                    match ty.data {
                        TypeData::TypeDefinitionIndex(tdi) => {
                            let type_def = &metadata.metadata.global_metadata.type_definitions[tdi];

                            // System.Nullable`1
                            if type_def.name(metadata.metadata) == "Nullable`1"
                                && type_def.namespace(metadata.metadata) == "System"
                            {
                                ty = metadata
                                    .metadata_registration
                                    .types
                                    .get(type_def.byval_type_index as usize)
                                    .unwrap();
                            }
                        }
                        _ => todo!(),
                    }
                }

                Self::default_value_blob(metadata, ty, def.data_index.index() as usize, true, true)
            })
    }

    fn il2cpp_byref(&mut self, cpp_name: String, typ: &Il2CppType) -> String {
        let requirements = &mut self.get_mut_cpp_type().requirements;
        // handle out T or
        // ref T when T is a value type

        // typ.valuetype -> false when T&
        // apparently even if `T` is a valuetype
        if typ.is_param_out() || (typ.byref && !typ.valuetype) {
            requirements.needs_byref_include();
            return format!("ByRef<{cpp_name}>");
        }

        if typ.is_param_in() {
            requirements.needs_byref_include();

            return format!("ByRefConst<{cpp_name}>");
        }

        cpp_name
    }

    // Basically decides to use the template param name (if applicable)
    // instead of the generic instantiation of the type
    // TODO: Make this less confusing
    fn il2cpp_mvar_use_param_name<'a>(
        &mut self,
        metadata: &'a Metadata,
        method_index: MethodIndex,
        // use a lambda to do this lazily
        cpp_name: impl FnOnce(&mut CppType) -> String,
        typ: &'a Il2CppType,
    ) -> String {
        let tys = self
            .get_mut_cpp_type()
            .method_generic_instantiation_map
            .remove(&method_index);

        // fast path for generic param name
        // otherwise cpp_name() will default to generic param anyways
        let ret = match typ.ty {
            Il2CppTypeEnum::Mvar => match typ.data {
                TypeData::GenericParameterIndex(index) => {
                    let generic_param =
                        &metadata.metadata.global_metadata.generic_parameters[index];

                    let owner = generic_param.owner(metadata.metadata);
                    assert!(owner.is_method != u32::MAX);

                    generic_param.name(metadata.metadata).to_string()
                }
                _ => todo!(),
            },
            _ => cpp_name(self.get_mut_cpp_type()),
        };

        if let Some(tys) = tys {
            self.get_mut_cpp_type()
                .method_generic_instantiation_map
                .insert(method_index, tys);
        }

        ret
    }

    fn cppify_name_il2cpp(
        &mut self,
        ctx_collection: &CppContextCollection,
        metadata: &Metadata,
        typ: &Il2CppType,
        include_depth: usize,
        pointer_fixup: bool,
    ) -> String {
        let cpp_type = self.get_mut_cpp_type();

        let mut requirements = cpp_type.requirements.clone();

        let res = cpp_type.cppify_name_il2cpp_recurse(
            &mut requirements,
            ctx_collection,
            metadata,
            typ,
            include_depth,
            cpp_type.generic_instantiations_args_types.as_ref(),
            pointer_fixup,
        );

        cpp_type.requirements = requirements;

        res
    }

    /// [pointer_fixup] add * to T if it's a reference type
    fn cppify_name_il2cpp_recurse(
        &self,
        requirements: &mut CppTypeRequirements,
        ctx_collection: &CppContextCollection,
        metadata: &Metadata,
        typ: &Il2CppType,
        include_depth: usize,
        declaring_generic_inst_types: Option<&Vec<usize>>,
        pointer_fixup: bool,
    ) -> String {
        let add_include = include_depth > 0;
        let next_include_depth = if add_include { include_depth - 1 } else { 0 };

        let typ_tag = typ.data;

        let cpp_type = self.get_cpp_type();

        match typ.ty {
            Il2CppTypeEnum::I1
            | Il2CppTypeEnum::U1
            | Il2CppTypeEnum::I2
            | Il2CppTypeEnum::U2
            | Il2CppTypeEnum::I4
            | Il2CppTypeEnum::U4
            | Il2CppTypeEnum::I8
            | Il2CppTypeEnum::U8
            | Il2CppTypeEnum::I
            | Il2CppTypeEnum::U => {
                requirements.needs_int_include();
            }
            Il2CppTypeEnum::R4 | Il2CppTypeEnum::R8 => {
                requirements.needs_math_include();
            }
            _ => (),
        };

        let ret = match typ.ty {
            // Commented so types use System.Object
            // might revert

            // Il2CppTypeEnum::Object => {
            //     requirements.need_wrapper();
            //     OBJECT_WRAPPER_TYPE.to_string()
            // }
            Il2CppTypeEnum::Object
            | Il2CppTypeEnum::Valuetype
            | Il2CppTypeEnum::Class
            | Il2CppTypeEnum::Typedbyref => {
                let typ_cpp_tag: CppTypeTag = typ_tag.into();
                // Self

                let (ret, is_ref) = 'find: {
                    // we add :: here since we can't add it to method ddefinitions
                    // e.g void ::Foo::method() <- not allowed
                    if typ_cpp_tag == cpp_type.self_tag {
                        break 'find (
                            format!("::{}", cpp_type.cpp_name_components.combine_all(false)),
                            cpp_type.is_reference_type,
                        );
                    }

                    if let TypeData::TypeDefinitionIndex(tdi) = typ.data {
                        let td = &metadata.metadata.global_metadata.type_definitions[tdi];

                        // TODO: Do we need generic inst types here? Hopefully not!
                        let _size = offsets::get_sizeof_type(td, tdi, None, metadata);

                        if metadata.blacklisted_types.contains(&tdi) {
                            break 'find (
                                wrapper_type_for_tdi(td).to_string(),
                                !td.is_value_type() && !td.is_enum_type(),
                            );
                        }

                        // if td.namespace(metadata.metadata) == "System"
                        //     && td.name(metadata.metadata) == "ValueType"
                        // {
                        //     requirements.needs_value_include();
                        //     // FIXME: get the correct size!
                        //     return format!("{VALUE_WRAPPER_TYPE}<0x{size:x}>");
                        // }
                        // TODO: Should System.Enum be a enum or ref type?
                        // if td.namespace(metadata.metadata) == "System"
                        //     && td.name(metadata.metadata) == "Enum"
                        // {
                        //     requirements.needs_enum_include();
                        //     // FIXME: get the correct size!
                        //     return format!("{ENUM_WRAPPER_TYPE}<0x{size:x}>");
                        // }
                    }

                    if add_include {
                        requirements.add_dependency_tag(typ_cpp_tag);
                    }

                    // In this case, just inherit the type
                    // But we have to:
                    // - Determine where to include it from
                    let to_incl = ctx_collection.get_context(typ_cpp_tag).unwrap_or_else(|| {
                        let t = &metadata.metadata.global_metadata.type_definitions
                            [Self::get_tag_tdi(typ.data)];

                        panic!(
                            "no context for type {typ:?} {}",
                            t.full_name(metadata.metadata, true)
                        )
                    });

                    let other_context_ty = ctx_collection.get_context_root_tag(typ_cpp_tag);
                    let own_context_ty = ctx_collection.get_context_root_tag(cpp_type.self_tag);

                    let inc = CppInclude::new_context_typedef(to_incl);
                    let to_incl_cpp_ty = ctx_collection
                        .get_cpp_type(typ.data.into())
                        .unwrap_or_else(|| panic!("Unable to get type to include {:?}", typ.data));

                    let own_context = other_context_ty == own_context_ty;

                    // - Include it
                    // Skip including the context if we're already in it
                    if !own_context {
                        match add_include {
                            // add def include
                            true => {
                                requirements.add_def_include(Some(to_incl_cpp_ty), inc.clone());
                            }
                            // TODO: Remove?
                            // ignore nested types
                            // false if to_incl_cpp_ty.nested => {
                            // TODO: What should we do here?
                            // error!("Can't forward declare nested type! Including!");
                            // requirements.add_include(Some(to_incl_cpp_ty), inc);
                            // }
                            // forward declare
                            false => {
                                requirements.add_forward_declare((
                                    CppForwardDeclare::from_cpp_type(to_incl_cpp_ty),
                                    inc,
                                ));
                            }
                        }
                    }

                    // we add :: here since we can't add it to method ddefinitions
                    // e.g void ::Foo::method() <- not allowed
                    let ret = format!(
                        "::{}",
                        to_incl_cpp_ty.cpp_name_components.combine_all(false)
                    );

                    (ret, to_incl_cpp_ty.is_reference_type)
                };
                match pointer_fixup {
                    true if is_ref => {
                        format!("{ret}*")
                    }

                    _ => ret,
                }

                // match to_incl_cpp_ty.is_enum_type || to_incl_cpp_ty.is_value_type {
                //     true => ret,
                //     false => format!("{ret}*"),
                // }
            }
            // Single dimension array
            Il2CppTypeEnum::Szarray => {
                requirements.needs_arrayw_include();

                let generic: String = match typ.data {
                    TypeData::TypeIndex(e) => {
                        let ty = &metadata.metadata_registration.types[e];

                        cpp_type.cppify_name_il2cpp_recurse(
                            requirements,
                            ctx_collection,
                            metadata,
                            ty,
                            include_depth,
                            declaring_generic_inst_types,
                            true,
                        )
                    }

                    _ => panic!("Unknown type data for array {typ:?}!"),
                };

                format!("::ArrayW<{generic}>")
            }
            // multi dimensional array
            Il2CppTypeEnum::Array => {
                // FIXME: when stack further implements the TypeData::ArrayType we can actually implement this fully to be a multidimensional array, whatever that might mean
                warn!("Multidimensional array was requested but this is not implemented, typ: {typ:?}");
                "::bs_hook::Il2CppWrapperType".to_string()
            }
            Il2CppTypeEnum::Mvar => match typ.data {
                TypeData::GenericParameterIndex(index) => {
                    let generic_param: &brocolib::global_metadata::Il2CppGenericParameter =
                        &metadata.metadata.global_metadata.generic_parameters[index];

                    let owner = generic_param.owner(metadata.metadata);
                    assert!(owner.is_method != u32::MAX);

                    let (_gen_param_idx, gen_param) = owner
                        .generic_parameters(metadata.metadata)
                        .iter()
                        .find_position(|&p| p.name_index == generic_param.name_index)
                        .unwrap();

                    let method_index = MethodIndex::new(owner.owner_index);
                    let _method = &metadata.metadata.global_metadata.methods[method_index];

                    let method_args_opt =
                        cpp_type.method_generic_instantiation_map.get(&method_index);

                    if method_args_opt.is_none() {
                        return gen_param.name(metadata.metadata).to_string();
                    }

                    let method_args = method_args_opt.unwrap();

                    let ty_idx = method_args[gen_param.num as usize];
                    let ty = metadata
                        .metadata_registration
                        .types
                        .get(ty_idx as usize)
                        .unwrap();

                    cpp_type.cppify_name_il2cpp_recurse(
                        requirements,
                        ctx_collection,
                        metadata,
                        ty,
                        include_depth,
                        declaring_generic_inst_types,
                        pointer_fixup,
                    )
                }
                _ => todo!(),
            },
            Il2CppTypeEnum::Var => match typ.data {
                // Il2CppMetadataGenericParameterHandle
                TypeData::GenericParameterIndex(index) => {
                    let generic_param: &brocolib::global_metadata::Il2CppGenericParameter =
                        &metadata.metadata.global_metadata.generic_parameters[index];

                    let owner = generic_param.owner(metadata.metadata);
                    let (_gen_param_idx, _gen_param) = owner
                        .generic_parameters(metadata.metadata)
                        .iter()
                        .find_position(|&p| p.name_index == generic_param.name_index)
                        .unwrap();

                    let ty_idx_opt = cpp_type
                        .generic_instantiations_args_types
                        .as_ref()
                        .and_then(|args| args.get(generic_param.num as usize))
                        .cloned();

                    // if template arg is not found
                    if ty_idx_opt.is_none() {
                        let gen_name = generic_param.name(metadata.metadata);

                        // true if the type is intentionally a generic template type and not a specialization
                        let has_generic_template =
                            cpp_type.cpp_template.as_ref().is_some_and(|template| {
                                template.just_names().any(|name| name == gen_name)
                            });

                        return match has_generic_template {
                            true => gen_name.to_string(),
                            false => panic!("/* TODO: FIX THIS, THIS SHOULDN'T HAPPEN! NO GENERIC INST ARGS FOUND HERE */ {gen_name}"),
                        };
                    }

                    cpp_type
                        .cpp_name_components
                        .generics
                        .as_ref()
                        .expect("Generic instantiation args not made yet!")
                        .get(generic_param.num as usize)
                        .expect("No generic parameter at index found!")
                        .clone()

                    // This is for calculating on the fly
                    // which is slower and won't work for the reference type lookup fix
                    // we do in make_generic_args

                    // let ty_idx = ty_idx_opt.unwrap();

                    // let ty = metadata
                    //     .metadata_registration
                    //     .types
                    //     .get(ty_idx as usize)
                    //     .unwrap();
                    // self.cppify_name_il2cpp(ctx_collection, metadata, ty, add_include)
                }
                _ => todo!(),
            },
            Il2CppTypeEnum::Genericinst => match typ.data {
                TypeData::GenericClassIndex(e) => {
                    let mr = &metadata.metadata_registration;
                    let generic_class = mr.generic_classes.get(e).unwrap();
                    let generic_inst = mr
                        .generic_insts
                        .get(generic_class.context.class_inst_idx.unwrap())
                        .unwrap();

                    let new_generic_inst_types = &generic_inst.types;

                    let generic_type_def = &mr.types[generic_class.type_index];
                    let TypeData::TypeDefinitionIndex(tdi) = generic_type_def.data else {
                        panic!()
                    };

                    if add_include {
                        let generic_tag = CppTypeTag::from_type_data(typ.data, metadata.metadata);

                        // depend on both tdi and generic instantiation
                        requirements.add_dependency_tag(tdi.into());
                        requirements.add_dependency_tag(generic_tag);
                    }

                    let generic_types_formatted = new_generic_inst_types
                        // let generic_types_formatted = new_generic_inst_types
                        .iter()
                        .map(|t| mr.types.get(*t).unwrap())
                        // if t is a Var, we use the generic inst provided by the caller
                        // TODO: This commented code breaks generic params where we intentionally use the template name
                        // .map(|inst_t| match inst_t.data {
                        //     TypeData::GenericParameterIndex(gen_param_idx) => {
                        //         let gen_param =
                        //             &metadata.metadata.global_metadata.generic_parameters
                        //                 [gen_param_idx];
                        //         declaring_generic_inst_types
                        //             .and_then(|declaring_generic_inst_types| {
                        //                 // TODO: Figure out why we this goes out of bounds
                        //                 declaring_generic_inst_types.get(gen_param.num as usize)
                        //             })
                        //             .map(|t| &mr.types[*t])
                        //             // fallback to T since generic typedefs can be called
                        //             .unwrap_or(inst_t)
                        //     }
                        //     _ => inst_t,
                        // })
                        .map(|t| {
                            cpp_type.cppify_name_il2cpp_recurse(
                                requirements,
                                ctx_collection,
                                metadata,
                                t,
                                next_include_depth,
                                // use declaring generic inst since we're cppifying generic args
                                declaring_generic_inst_types,
                                true,
                            )
                        })
                        .collect_vec();

                    let generic_type_def = &mr.types[generic_class.type_index];
                    let type_def_name = cpp_type.cppify_name_il2cpp_recurse(
                        requirements,
                        ctx_collection,
                        metadata,
                        generic_type_def,
                        include_depth,
                        Some(new_generic_inst_types),
                        false,
                    );

                    let s = format!("{type_def_name}<{}>", generic_types_formatted.join(","));

                    match pointer_fixup && !generic_type_def.valuetype {
                        true => format!("{s}*"),
                        false => s,
                    }
                }

                _ => panic!("Unknown type data for generic inst {typ:?}!"),
            },
            Il2CppTypeEnum::I1 => "int8_t".to_string(),
            Il2CppTypeEnum::I2 => "int16_t".to_string(),
            Il2CppTypeEnum::I4 => "int32_t".to_string(),
            Il2CppTypeEnum::I8 => "int64_t".to_string(),
            Il2CppTypeEnum::I => "::cordl_internals::intptr_t".to_string(),
            Il2CppTypeEnum::U1 => "uint8_t".to_string(),
            Il2CppTypeEnum::U2 => "uint16_t".to_string(),
            Il2CppTypeEnum::U4 => "uint32_t".to_string(),
            Il2CppTypeEnum::U8 => "uint64_t".to_string(),
            Il2CppTypeEnum::U => "::cordl_internals::uintptr_t".to_string(),

            // https://learn.microsoft.com/en-us/nimbusml/concepts/types
            // https://en.cppreference.com/w/cpp/types/floating-point
            Il2CppTypeEnum::R4 => "float_t".to_string(),
            Il2CppTypeEnum::R8 => "double_t".to_string(),

            Il2CppTypeEnum::Void => "void".to_string(),
            Il2CppTypeEnum::Boolean => "bool".to_string(),
            Il2CppTypeEnum::Char => "char16_t".to_string(),
            Il2CppTypeEnum::String => {
                requirements.needs_stringw_include();
                "::StringW".to_string()
            }
            Il2CppTypeEnum::Ptr => {
                let generic: String = match typ.data {
                    TypeData::TypeIndex(e) => {
                        let ty = &metadata.metadata_registration.types[e];
                        cpp_type.cppify_name_il2cpp_recurse(
                            requirements,
                            ctx_collection,
                            metadata,
                            ty,
                            include_depth,
                            declaring_generic_inst_types,
                            true,
                        )
                    }

                    _ => panic!("Unknown type data for array {typ:?}!"),
                };

                format!("::cordl_internals::Ptr<{generic}>")
            }
            // Il2CppTypeEnum::Typedbyref => {
            //     // TODO: test this
            //     if add_include && let TypeData::TypeDefinitionIndex(tdi) = typ.data {
            //         cpp_type.requirements.add_dependency_tag(tdi.into());
            //     }

            //     "::System::TypedReference".to_string()
            //     // "::cordl_internals::TypedByref".to_string()
            // },
            // TODO: Void and the other primitives
            _ => format!("/* UNKNOWN TYPE! {typ:?} */"),
        };

        ret
    }

    fn classof_cpp_name(&self) -> String {
        let ptr = if self.get_cpp_type().is_value_type {
            ""
        } else {
            "*"
        };

        format!(
<<<<<<< HEAD
            "::il2cpp_utils::il2cpp_type_check::il2cpp_no_arg_class<::{}{ptr}>::get",
            self.get_cpp_type().cpp_name_components.combine_all(true)
=======
            "::il2cpp_utils::il2cpp_type_check::il2cpp_no_arg_class<::{}>::get",
            self.get_cpp_type().cpp_complete_name_byref(true)
>>>>>>> 510a8ff7
        )
    }
    fn cpp_complete_name_byref(&self, include_generics: bool) -> String {
        let cpp_type = self.get_cpp_type();
        let cpp_full_name = cpp_type.cpp_name_components.combine_all(include_generics);

        match cpp_type.is_value_type || cpp_type.is_enum_type {
            true => cpp_full_name.to_string(),
            false => format!("{cpp_full_name}*"),
        }
    }

    fn type_name_byref_fixup(ty: &Il2CppType, name: &str) -> String {
        match ty.valuetype {
            true => name.to_string(),
            false => format!("{name}*"),
        }
    }

    fn get_type_definition<'a>(
        metadata: &'a Metadata,
        tdi: TypeDefinitionIndex,
    ) -> &'a Il2CppTypeDefinition {
        &metadata.metadata.global_metadata.type_definitions[tdi]
    }
}

fn wrapper_type_for_tdi(td: &Il2CppTypeDefinition) -> &str {
    if td.is_enum_type() {
        return ENUM_WRAPPER_TYPE;
    }

    if td.is_value_type() {
        return VALUE_WRAPPER_TYPE;
    }

    if td.is_interface() {
        return INTERFACE_WRAPPER_TYPE;
    }

    OBJECT_WRAPPER_TYPE
}

///
/// This makes generic args for types such as ValueTask<List<T>> work
/// by recursively checking if any generic arg is a reference or numeric type (for enums)
///
fn parse_generic_arg(
    t: &Il2CppType,
    gen_name: String,
    cpp_type: &mut CppType,
    ctx_collection: &CppContextCollection,
    metadata: &Metadata<'_>,
    template_args: &mut Vec<(String, String)>,
    fixup_pointer: bool,
) -> String {
    // If reference type, we use a template and add a requirement
    if !t.valuetype {
        template_args.push((
            CORDL_REFERENCE_TYPE_CONSTRAINT.to_string(),
            gen_name.clone(),
        ));
        return gen_name;
    }

    /*
       mscorelib.xml
       <type fullname="System.SByteEnum" />
       <type fullname="System.Int16Enum" />
       <type fullname="System.Int32Enum" />
       <type fullname="System.Int64Enum" />

       <type fullname="System.ByteEnum" />
       <type fullname="System.UInt16Enum" />
       <type fullname="System.UInt32Enum" />
       <type fullname="System.UInt64Enum" />
    */
    let enum_system_type_discriminator = match t.data {
        TypeData::TypeDefinitionIndex(tdi) => {
            let td = &metadata.metadata.global_metadata.type_definitions[tdi];
            let namespace = td.namespace(metadata.metadata);
            let name = td.name(metadata.metadata);

            if namespace == "System" {
                match name {
                    "SByteEnum" => Some(Il2CppTypeEnum::I1),
                    "Int16Enum" => Some(Il2CppTypeEnum::I2),
                    "Int32Enum" => Some(Il2CppTypeEnum::I4),
                    "Int64Enum" => Some(Il2CppTypeEnum::I8),
                    "ByteEnum" => Some(Il2CppTypeEnum::U1),
                    "UInt16Enum" => Some(Il2CppTypeEnum::U2),
                    "UInt32Enum" => Some(Il2CppTypeEnum::U4),
                    "UInt64Enum" => Some(Il2CppTypeEnum::U8),
                    _ => None,
                }
            } else {
                None
            }
        }
        _ => None,
    };

    let inner_enum_type = enum_system_type_discriminator.map(|e| Il2CppType {
        attrs: u16::MAX,
        byref: false,
        data: TypeData::TypeIndex(usize::MAX),
        pinned: false,
        ty: e,
        valuetype: true,
    });

    // if int, int64 etc.
    // this allows for enums to be supported
    // if matches!(
    //     t.ty,
    //     Il2CppTypeEnum::I1
    //         | Il2CppTypeEnum::I2
    //         | Il2CppTypeEnum::I4
    //         | Il2CppTypeEnum::I8
    //         | Il2CppTypeEnum::U1
    //         | Il2CppTypeEnum::U2
    //         | Il2CppTypeEnum::U4
    //         | Il2CppTypeEnum::U8
    // ) ||
    if let Some(inner_enum_type) = inner_enum_type {
        let inner_enum_type_cpp =
            cpp_type.cppify_name_il2cpp(ctx_collection, metadata, &inner_enum_type, 0, false);

        template_args.push((
            format!("{CORDL_NUM_ENUM_TYPE_CONSTRAINT}<{inner_enum_type_cpp}>",),
            gen_name.clone(),
        ));

        return gen_name;
    }

    let inner_type = cpp_type.cppify_name_il2cpp(ctx_collection, metadata, t, 0, fixup_pointer);

    match t.data {
        TypeData::GenericClassIndex(gen_class_idx) => {
            let gen_class = &metadata.metadata_registration.generic_classes[gen_class_idx];
            let gen_class_ty = &metadata.metadata_registration.types[gen_class.type_index];
            let TypeData::TypeDefinitionIndex(gen_class_tdi) = gen_class_ty.data else {
                todo!()
            };
            let gen_class_td = &metadata.metadata.global_metadata.type_definitions[gen_class_tdi];

            let gen_container = gen_class_td.generic_container(metadata.metadata);

            let gen_class_inst = &metadata.metadata_registration.generic_insts
                [gen_class.context.class_inst_idx.unwrap()];

            // this relies on the fact TDIs do not include their generic params
            let non_generic_inner_type =
                cpp_type.cppify_name_il2cpp(ctx_collection, metadata, gen_class_ty, 0, false);

            let inner_generic_params = gen_class_inst
                .types
                .iter()
                .enumerate()
                .map(|(param_idx, u)| {
                    let t = metadata.metadata_registration.types.get(*u).unwrap();
                    let gen_param = gen_container
                        .generic_parameters(metadata.metadata)
                        .iter()
                        .find(|p| p.num as usize == param_idx)
                        .expect("No generic param at this num");

                    (t, gen_param)
                })
                .map(|(t, gen_param)| {
                    let inner_gen_name = gen_param.name(metadata.metadata).to_owned();
                    let mangled_gen_name =
                        format!("{inner_gen_name}_cordlgen_{}", template_args.len());
                    parse_generic_arg(
                        t,
                        mangled_gen_name,
                        cpp_type,
                        ctx_collection,
                        metadata,
                        template_args,
                        true,
                    )
                })
                .join(", ");

            format!("{non_generic_inner_type}<{inner_generic_params}>")
        }
        _ => inner_type,
    }
}

impl CSType for CppType {
    #[inline(always)]
    fn get_mut_cpp_type(&mut self) -> &mut CppType {
        self
    }

    #[inline(always)]
    fn get_cpp_type(&self) -> &CppType {
        self
    }
}<|MERGE_RESOLUTION|>--- conflicted
+++ resolved
@@ -35,13 +35,8 @@
     members::{
         CppCommentedString, CppConstructorDecl, CppConstructorImpl, CppFieldDecl, CppFieldImpl,
         CppForwardDeclare, CppInclude, CppLine, CppMember, CppMethodData, CppMethodDecl,
-<<<<<<< HEAD
-        CppMethodImpl, CppMethodSizeStruct, CppParam, CppPropertyDecl, CppStaticAssert,
-        CppTemplate, CppUnwrappedEnum,
-=======
         CppMethodImpl, CppMethodSizeStruct, CppNestedStruct, CppParam, CppPropertyDecl,
         CppStaticAssert, CppTemplate,
->>>>>>> 510a8ff7
     },
     metadata::Metadata,
     type_extensions::{
@@ -308,12 +303,8 @@
             // self.make_interface_constructors();
             self.delete_move_ctor();
             self.delete_copy_ctor();
-<<<<<<< HEAD
-        } else { // ref type
-=======
         } else {
             // ref type
->>>>>>> 510a8ff7
             self.create_ref_size();
             self.delete_move_ctor();
             self.delete_copy_ctor();
@@ -1208,13 +1199,7 @@
                 message: Some("Size mismatch!".to_string()),
             };
 
-<<<<<<< HEAD
-            cpp_type
-                .nonmember_declarations
-                .push(Rc::new(assert));
-=======
             cpp_type.nonmember_declarations.push(Rc::new(assert));
->>>>>>> 510a8ff7
         } else {
             todo!("Why does this type not have a valid size??? {cpp_type:?}");
         }
@@ -1250,14 +1235,10 @@
                     readonly: false,
                     const_expr: false,
                     value: None,
-<<<<<<< HEAD
-                    brief_comment: Some("The size this ref type adds onto its base type, may evaluate to 0".to_string()),
-=======
                     brief_comment: Some(
                         "The size this ref type adds onto its base type, may evaluate to 0"
                             .to_string(),
                     ),
->>>>>>> 510a8ff7
                 })
                 .into(),
             );
@@ -1307,22 +1288,6 @@
             .unwrap();
 
         let enum_base =
-<<<<<<< HEAD
-            cpp_type.cppify_name_il2cpp(ctx_collection, metadata, backing_field_ty, 0, false);
-
-        let mut enum_values = vec![];
-
-        // gather all values
-        for (i, field) in t.fields(metadata.metadata).iter().enumerate() {
-            let f_type = metadata
-                .metadata_registration
-                .types
-                .get(field.type_index as usize)
-                .unwrap();
-
-            if f_type.is_static() {
-                // enums static fields are always the enum values
-=======
             cpp_type.cppify_name_il2cpp(ctx_collection, metadata, backing_field, 0, false);
 
         let enum_entries = t
@@ -1330,22 +1295,8 @@
             .iter()
             .enumerate()
             .map(|(i, field)| {
->>>>>>> 510a8ff7
                 let field_index = FieldIndex::new(t.field_start.index() + i as u32);
 
-<<<<<<< HEAD
-                    enum_values.push((f_name.to_string(), value));
-            }
-        }
-
-        // push enum onto the declarations
-        let unwrapped_enum = CppUnwrappedEnum {
-            backing_ty: Some(enum_base),
-            declaring_name: cpp_type.cpp_name().clone(),
-            unwrapped_name: unwrapped_name.clone(),
-            values: enum_values
-        };
-=======
                 (field_index, field)
             })
             .filter_map(|(field_index, field)| {
@@ -1360,7 +1311,6 @@
                     let f_name = field.name(metadata.metadata);
                     let value = Self::field_default_value(metadata, field_index)
                         .expect("Enum without value!");
->>>>>>> 510a8ff7
 
                     format!("__{f_name} = {value},")
                 })
@@ -1376,11 +1326,7 @@
         };
         cpp_type
             .declarations
-<<<<<<< HEAD
-            .push(CppMember::UnwrappedEnum(unwrapped_enum).into());
-=======
             .push(CppMember::NestedStruct(nested_struct).into());
->>>>>>> 510a8ff7
 
         let operator_body = format!(
             "return std::bit_cast<{unwrapped_name}>(this->{}::instance);",
@@ -1587,23 +1533,12 @@
 
         let move_ctor = CppConstructorDecl {
             cpp_name: cpp_name.clone(),
-<<<<<<< HEAD
-            parameters: vec![
-                CppParam {
-                    ty: cpp_name.clone(),
-                    name: "".to_string(),
-                    modifiers: "&&".to_string(),
-                    def_value: None,
-                }
-            ],
-=======
             parameters: vec![CppParam {
                 ty: cpp_name.clone(),
                 name: "".to_string(),
                 modifiers: "&&".to_string(),
                 def_value: None,
             }],
->>>>>>> 510a8ff7
             template: None,
             is_constexpr: true,
             is_explicit: false,
@@ -1618,23 +1553,12 @@
 
         let copy_ctor = CppConstructorDecl {
             cpp_name: cpp_name.clone(),
-<<<<<<< HEAD
-            parameters: vec![
-                CppParam {
-                    ty: cpp_name.clone(),
-                    name: "".to_string(),
-                    modifiers: "const &".to_string(),
-                    def_value: None,
-                }
-            ],
-=======
             parameters: vec![CppParam {
                 ty: cpp_name.clone(),
                 name: "".to_string(),
                 modifiers: "const &".to_string(),
                 def_value: None,
             }],
->>>>>>> 510a8ff7
             template: None,
             is_constexpr: true,
             is_explicit: false,
@@ -1650,23 +1574,12 @@
         let move_operator_eq = CppMethodDecl {
             cpp_name: "operator=".to_string(),
             return_type: format!("{cpp_name}&"),
-<<<<<<< HEAD
-            parameters: vec![
-                CppParam {
-                    ty: cpp_name.clone(),
-                    name: "o".to_string(),
-                    modifiers: "&&".to_string(),
-                    def_value: None,
-                }
-            ],
-=======
             parameters: vec![CppParam {
                 ty: cpp_name.clone(),
                 name: "o".to_string(),
                 modifiers: "&&".to_string(),
                 def_value: None,
             }],
->>>>>>> 510a8ff7
             instance: true,
             template: None,
             suffix_modifiers: vec![],
@@ -1679,40 +1592,22 @@
             is_inline: false,
             brief: None,
             body: Some(vec![
-<<<<<<< HEAD
-                Arc::new(CppLine::make(format!("this->{wrapper} = std::move(o.{wrapper});"))),
-                Arc::new(CppLine::make("return *this;".to_string()))
-                ],
-            ),
-=======
                 Arc::new(CppLine::make(format!(
                     "this->{wrapper} = std::move(o.{wrapper});"
                 ))),
                 Arc::new(CppLine::make("return *this;".to_string())),
             ]),
->>>>>>> 510a8ff7
         };
 
         let copy_operator_eq = CppMethodDecl {
             cpp_name: "operator=".to_string(),
             return_type: format!("{cpp_name}&"),
-<<<<<<< HEAD
-            parameters: vec![
-                CppParam {
-                    ty: cpp_name.clone(),
-                    name: "o".to_string(),
-                    modifiers: "const &".to_string(),
-                    def_value: None,
-                }
-            ],
-=======
             parameters: vec![CppParam {
                 ty: cpp_name.clone(),
                 name: "o".to_string(),
                 modifiers: "const &".to_string(),
                 def_value: None,
             }],
->>>>>>> 510a8ff7
             instance: true,
             template: None,
             suffix_modifiers: vec![],
@@ -1726,17 +1621,6 @@
             brief: None,
             body: Some(vec![
                 Arc::new(CppLine::make(format!("this->{wrapper} = o.{wrapper};"))),
-<<<<<<< HEAD
-                Arc::new(CppLine::make("return *this;".to_string()))
-                ],
-            ),
-        };
-
-        cpp_type.declarations.push(CppMember::ConstructorDecl(move_ctor).into());
-        cpp_type.declarations.push(CppMember::ConstructorDecl(copy_ctor).into());
-        cpp_type.declarations.push(CppMember::MethodDecl(move_operator_eq).into());
-        cpp_type.declarations.push(CppMember::MethodDecl(copy_operator_eq).into());
-=======
                 Arc::new(CppLine::make("return *this;".to_string())),
             ]),
         };
@@ -1753,7 +1637,6 @@
         cpp_type
             .declarations
             .push(CppMember::MethodDecl(copy_operator_eq).into());
->>>>>>> 510a8ff7
     }
 
     fn create_ref_default_constructor(&mut self) {
@@ -1945,23 +1828,12 @@
 
         let move_ctor = CppConstructorDecl {
             cpp_name: t.clone(),
-<<<<<<< HEAD
-            parameters: vec![
-                CppParam {
-                    def_value: None,
-                    modifiers: "&&".to_string(),
-                    name: "".to_string(),
-                    ty: t.clone(),
-                }
-            ],
-=======
             parameters: vec![CppParam {
                 def_value: None,
                 modifiers: "&&".to_string(),
                 name: "".to_string(),
                 ty: t.clone(),
             }],
->>>>>>> 510a8ff7
             template: None,
             is_constexpr: false,
             is_explicit: false,
@@ -1974,15 +1846,9 @@
             body: None,
         };
 
-<<<<<<< HEAD
-        cpp_type.declarations.push(
-            CppMember::ConstructorDecl(move_ctor).into()
-        );
-=======
         cpp_type
             .declarations
             .push(CppMember::ConstructorDecl(move_ctor).into());
->>>>>>> 510a8ff7
     }
 
     fn delete_copy_ctor(&mut self) {
@@ -1991,23 +1857,12 @@
 
         let move_ctor = CppConstructorDecl {
             cpp_name: t.clone(),
-<<<<<<< HEAD
-            parameters: vec![
-                CppParam {
-                    def_value: None,
-                    modifiers: "const&".to_string(),
-                    name: "".to_string(),
-                    ty: t.clone(),
-                }
-            ],
-=======
             parameters: vec![CppParam {
                 def_value: None,
                 modifiers: "const&".to_string(),
                 name: "".to_string(),
                 ty: t.clone(),
             }],
->>>>>>> 510a8ff7
             template: None,
             is_constexpr: false,
             is_explicit: false,
@@ -2020,20 +1875,11 @@
             body: None,
         };
 
-<<<<<<< HEAD
-        cpp_type.declarations.push(
-            CppMember::ConstructorDecl(move_ctor).into()
-        );
-    }
-
-
-=======
         cpp_type
             .declarations
             .push(CppMember::ConstructorDecl(move_ctor).into());
     }
 
->>>>>>> 510a8ff7
     fn create_ref_constructor(
         cpp_type: &mut CppType,
         declaring_type: &Il2CppTypeDefinition,
@@ -2090,13 +1936,7 @@
         };
 
         let cpp_constructor_impl = CppMethodImpl {
-<<<<<<< HEAD
-            body: vec![
-                Arc::new(CppLine::make(format!("return {allocate_call};"))),
-            ],
-=======
             body: vec![Arc::new(CppLine::make(format!("return {allocate_call};")))],
->>>>>>> 510a8ff7
 
             declaring_cpp_full_name: cpp_type.cpp_name_components.combine_all(true),
             parameters: m_params.to_vec(),
@@ -2338,19 +2178,9 @@
         let method_invoke_params = vec![instance_ptr.as_str(), METHOD_INFO_VAR_NAME];
         let param_names = CppParam::params_names(&method_decl.parameters).map(|s| s.as_str());
         let declaring_type_cpp_full_name = cpp_type.cpp_name_components.combine_all(true);
-<<<<<<< HEAD
-        let ptr = if cpp_type.is_value_type {
-            ""
-        } else {
-            "*"
-        };
-
-        let declaring_classof_call = format!("::il2cpp_utils::il2cpp_type_check::il2cpp_no_arg_class<::{declaring_type_cpp_full_name}{ptr}>::get()");
-=======
         let declaring_type_cpp_full_name_byref = cpp_type.cpp_complete_name_byref(true);
 
         let declaring_classof_call = format!("::il2cpp_utils::il2cpp_type_check::il2cpp_no_arg_class<::{declaring_type_cpp_full_name_byref}>::get()");
->>>>>>> 510a8ff7
 
         let params_types_format: String = CppParam::params_types(&method_decl.parameters)
             .map(|t| format!("::il2cpp_utils::il2cpp_type_check::il2cpp_no_arg_type<{t}>::get()"))
@@ -2454,11 +2284,7 @@
                     cpp_method_name: method_decl.cpp_name.clone(),
                     method_name: m_name.to_string(),
                     declaring_type_name: method_impl.declaring_cpp_full_name.clone(),
-<<<<<<< HEAD
-                    declaring_classof_call: declaring_classof_call,
-=======
                     declaring_classof_call,
->>>>>>> 510a8ff7
                     method_info_lines,
                     method_info_var: METHOD_INFO_VAR_NAME.to_string(),
                     instance: method_decl.instance,
@@ -3330,13 +3156,8 @@
         };
 
         format!(
-<<<<<<< HEAD
-            "::il2cpp_utils::il2cpp_type_check::il2cpp_no_arg_class<::{}{ptr}>::get",
-            self.get_cpp_type().cpp_name_components.combine_all(true)
-=======
             "::il2cpp_utils::il2cpp_type_check::il2cpp_no_arg_class<::{}>::get",
             self.get_cpp_type().cpp_complete_name_byref(true)
->>>>>>> 510a8ff7
         )
     }
     fn cpp_complete_name_byref(&self, include_generics: bool) -> String {
